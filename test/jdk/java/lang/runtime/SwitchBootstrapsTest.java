--- conflicted
+++ resolved
@@ -33,11 +33,7 @@
 import java.lang.reflect.AccessFlag;
 import java.lang.runtime.SwitchBootstraps;
 import java.util.concurrent.atomic.AtomicBoolean;
-<<<<<<< HEAD
-import jdk.internal.classfile.Classfile;
-=======
 import java.lang.classfile.ClassFile;
->>>>>>> b270f30d
 
 import org.testng.annotations.Test;
 
@@ -116,18 +112,9 @@
         testType(Short.valueOf((short) 1), 0, 0, 1, Integer.class);
         testType(Character.valueOf((char) 1), 0, 0, 1, Integer.class);
         testType(Integer.valueOf((int) 1), 0, 0, 1, Integer.class);
-<<<<<<< HEAD
         testType(1, 0, 1, 1.0d, Integer.class);
         testType(1, 0, 1, 1.0f, Integer.class);
         testType(1, 0, 1, true, Integer.class);
-=======
-        try {
-            testType(1, 0, 1, 1.0, Integer.class);
-            fail("Didn't get the expected exception.");
-        } catch (IllegalArgumentException ex) {
-            //OK
-        }
->>>>>>> b270f30d
         testType("", 0, 0, String.class, String.class, String.class, String.class, String.class);
         testType("", 1, 1, String.class, String.class, String.class, String.class, String.class);
         testType("", 2, 2, String.class, String.class, String.class, String.class, String.class);
@@ -377,19 +364,11 @@
     }
 
     private static byte[] createClass() {
-<<<<<<< HEAD
-        return Classfile.of().build(ClassDesc.of("C"), clb -> {
-            clb.withFlags(AccessFlag.SYNTHETIC)
-               .withMethodBody("<init>",
-                               MethodTypeDesc.of(ConstantDescs.CD_void),
-                               Classfile.ACC_PUBLIC,
-=======
         return ClassFile.of().build(ClassDesc.of("C"), clb -> {
             clb.withFlags(AccessFlag.SYNTHETIC)
                .withMethodBody("<init>",
                                MethodTypeDesc.of(ConstantDescs.CD_void),
                                ClassFile.ACC_PUBLIC,
->>>>>>> b270f30d
                                cb -> {
                                    cb.aload(0);
                                    cb.invokespecial(ConstantDescs.CD_Object,
