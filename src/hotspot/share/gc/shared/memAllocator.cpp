/*
 * Copyright (c) 2018, 2023, Oracle and/or its affiliates. All rights reserved.
 * DO NOT ALTER OR REMOVE COPYRIGHT NOTICES OR THIS FILE HEADER.
 *
 * This code is free software; you can redistribute it and/or modify it
 * under the terms of the GNU General Public License version 2 only, as
 * published by the Free Software Foundation.
 *
 * This code is distributed in the hope that it will be useful, but WITHOUT
 * ANY WARRANTY; without even the implied warranty of MERCHANTABILITY or
 * FITNESS FOR A PARTICULAR PURPOSE.  See the GNU General Public License
 * version 2 for more details (a copy is included in the LICENSE file that
 * accompanied this code).
 *
 * You should have received a copy of the GNU General Public License version
 * 2 along with this work; if not, write to the Free Software Foundation,
 * Inc., 51 Franklin St, Fifth Floor, Boston, MA 02110-1301 USA.
 *
 * Please contact Oracle, 500 Oracle Parkway, Redwood Shores, CA 94065 USA
 * or visit www.oracle.com if you need additional information or have any
 * questions.
 *
 */

#include "precompiled.hpp"
#include "classfile/javaClasses.hpp"
#include "classfile/vmClasses.hpp"
#include "gc/shared/allocTracer.hpp"
#include "gc/shared/collectedHeap.hpp"
#include "gc/shared/memAllocator.hpp"
#include "gc/shared/threadLocalAllocBuffer.inline.hpp"
#include "gc/shared/tlab_globals.hpp"
#include "memory/universe.hpp"
#include "oops/arrayOop.hpp"
#include "oops/oop.inline.hpp"
#include "prims/jvmtiExport.hpp"
#include "runtime/continuationJavaClasses.inline.hpp"
#include "runtime/handles.inline.hpp"
#include "runtime/sharedRuntime.hpp"
#include "runtime/javaThread.hpp"
#include "services/lowMemoryDetector.hpp"
#include "utilities/align.hpp"
#include "utilities/copy.hpp"

class MemAllocator::Allocation: StackObj {
  friend class MemAllocator;

  const MemAllocator& _allocator;
  JavaThread*         _thread;
  oop*                _obj_ptr;
  bool                _overhead_limit_exceeded;
  bool                _allocated_outside_tlab;
  size_t              _allocated_tlab_size;
  bool                _tlab_end_reset_for_sample;

  bool check_out_of_memory();
  void verify_before();
  void verify_after();
  void notify_allocation(JavaThread* thread);
  void notify_allocation_jvmti_sampler();
  void notify_allocation_low_memory_detector();
  void notify_allocation_jfr_sampler();
  void notify_allocation_dtrace_sampler(JavaThread* thread);
#ifdef ASSERT
  void check_for_valid_allocation_state() const;
#endif

  class PreserveObj;

public:
  Allocation(const MemAllocator& allocator, oop* obj_ptr)
    : _allocator(allocator),
      _thread(JavaThread::current()),
      _obj_ptr(obj_ptr),
      _overhead_limit_exceeded(false),
      _allocated_outside_tlab(false),
      _allocated_tlab_size(0),
      _tlab_end_reset_for_sample(false)
  {
    verify_before();
  }

  ~Allocation() {
    if (!check_out_of_memory()) {
      notify_allocation(_thread);
    }
  }

  oop obj() const { return *_obj_ptr; }
};

class MemAllocator::Allocation::PreserveObj: StackObj {
  HandleMark _handle_mark;
  Handle     _handle;
  oop* const _obj_ptr;

public:
  PreserveObj(JavaThread* thread, oop* obj_ptr)
    : _handle_mark(thread),
      _handle(thread, *obj_ptr),
      _obj_ptr(obj_ptr)
  {
    *obj_ptr = nullptr;
  }

  ~PreserveObj() {
    *_obj_ptr = _handle();
  }

  oop operator()() const {
    return _handle();
  }
};

bool MemAllocator::Allocation::check_out_of_memory() {
  JavaThread* THREAD = _thread; // For exception macros.
  assert(!HAS_PENDING_EXCEPTION, "Unexpected exception, will result in uninitialized storage");

  if (obj() != nullptr) {
    return false;
  }

  const char* message = _overhead_limit_exceeded ? "GC overhead limit exceeded" : "Java heap space";
  if (!_thread->in_retryable_allocation()) {
    // -XX:+HeapDumpOnOutOfMemoryError and -XX:OnOutOfMemoryError support
    report_java_out_of_memory(message);

    if (JvmtiExport::should_post_resource_exhausted()) {
      JvmtiExport::post_resource_exhausted(
        JVMTI_RESOURCE_EXHAUSTED_OOM_ERROR | JVMTI_RESOURCE_EXHAUSTED_JAVA_HEAP,
        message);
    }
    oop exception = _overhead_limit_exceeded ?
        Universe::out_of_memory_error_gc_overhead_limit() :
        Universe::out_of_memory_error_java_heap();
    THROW_OOP_(exception, true);
  } else {
    THROW_OOP_(Universe::out_of_memory_error_retry(), true);
  }
}

void MemAllocator::Allocation::verify_before() {
  // Clear unhandled oops for memory allocation.  Memory allocation might
  // not take out a lock if from tlab, so clear here.
  JavaThread* THREAD = _thread; // For exception macros.
  assert(!HAS_PENDING_EXCEPTION, "Should not allocate with exception pending");
  debug_only(check_for_valid_allocation_state());
  assert(!Universe::heap()->is_gc_active(), "Allocation during gc not allowed");
}

#ifdef ASSERT
void MemAllocator::Allocation::check_for_valid_allocation_state() const {
  // How to choose between a pending exception and a potential
  // OutOfMemoryError?  Don't allow pending exceptions.
  // This is a VM policy failure, so how do we exhaustively test it?
  assert(!_thread->has_pending_exception(),
         "shouldn't be allocating with pending exception");
  // Allocation of an oop can always invoke a safepoint.
  JavaThread::cast(_thread)->check_for_valid_safepoint_state();
}
#endif

void MemAllocator::Allocation::notify_allocation_jvmti_sampler() {
  // support for JVMTI VMObjectAlloc event (no-op if not enabled)
  JvmtiExport::vm_object_alloc_event_collector(obj());

  if (!JvmtiExport::should_post_sampled_object_alloc()) {
    // Sampling disabled
    return;
  }

  if (!_allocated_outside_tlab && _allocated_tlab_size == 0 && !_tlab_end_reset_for_sample) {
    // Sample if it's a non-TLAB allocation, or a TLAB allocation that either refills the TLAB
    // or expands it due to taking a sampler induced slow path.
    return;
  }

  // If we want to be sampling, protect the allocated object with a Handle
  // before doing the callback. The callback is done in the destructor of
  // the JvmtiSampledObjectAllocEventCollector.
  size_t bytes_since_last = 0;

  {
    PreserveObj obj_h(_thread, _obj_ptr);
    JvmtiSampledObjectAllocEventCollector collector;
    size_t size_in_bytes = _allocator._word_size * HeapWordSize;
    ThreadLocalAllocBuffer& tlab = _thread->tlab();

    if (!_allocated_outside_tlab) {
      bytes_since_last = tlab.bytes_since_last_sample_point();
    }

    _thread->heap_sampler().check_for_sampling(obj_h(), size_in_bytes, bytes_since_last);
  }

  if (_tlab_end_reset_for_sample || _allocated_tlab_size != 0) {
    // Tell tlab to forget bytes_since_last if we passed it to the heap sampler.
    _thread->tlab().set_sample_end(bytes_since_last != 0);
  }
}

void MemAllocator::Allocation::notify_allocation_low_memory_detector() {
  // support low memory notifications (no-op if not enabled)
  LowMemoryDetector::detect_low_memory_for_collected_pools();
}

void MemAllocator::Allocation::notify_allocation_jfr_sampler() {
  HeapWord* mem = cast_from_oop<HeapWord*>(obj());
  size_t size_in_bytes = _allocator._word_size * HeapWordSize;

  if (_allocated_outside_tlab) {
    AllocTracer::send_allocation_outside_tlab(obj()->klass(), mem, size_in_bytes, _thread);
  } else if (_allocated_tlab_size != 0) {
    // TLAB was refilled
    AllocTracer::send_allocation_in_new_tlab(obj()->klass(), mem, _allocated_tlab_size * HeapWordSize,
                                             size_in_bytes, _thread);
  }
}

void MemAllocator::Allocation::notify_allocation_dtrace_sampler(JavaThread* thread) {
  if (DTraceAllocProbes) {
    // support for Dtrace object alloc event (no-op most of the time)
    Klass* klass = obj()->klass();
    size_t word_size = _allocator._word_size;
    if (klass != nullptr && klass->name() != nullptr) {
      SharedRuntime::dtrace_object_alloc(thread, obj(), word_size);
    }
  }
}

void MemAllocator::Allocation::notify_allocation(JavaThread* thread) {
  notify_allocation_low_memory_detector();
  notify_allocation_jfr_sampler();
  notify_allocation_dtrace_sampler(thread);
  notify_allocation_jvmti_sampler();
}

HeapWord* MemAllocator::mem_allocate_outside_tlab(Allocation& allocation) const {
  allocation._allocated_outside_tlab = true;
  HeapWord* mem = Universe::heap()->mem_allocate(_word_size, &allocation._overhead_limit_exceeded);
  if (mem == nullptr) {
    return mem;
  }

  size_t size_in_bytes = _word_size * HeapWordSize;
  _thread->incr_allocated_bytes(size_in_bytes);

  return mem;
}

HeapWord* MemAllocator::mem_allocate_inside_tlab(Allocation& allocation) const {
  assert(UseTLAB, "should use UseTLAB");

  // Try allocating from an existing TLAB.
  HeapWord* mem = mem_allocate_inside_tlab_fast();
  if (mem != nullptr) {
    return mem;
  }

  // Try refilling the TLAB and allocating the object in it.
  return mem_allocate_inside_tlab_slow(allocation);
}

HeapWord* MemAllocator::mem_allocate_inside_tlab_fast() const {
  return _thread->tlab().allocate(_word_size);
}

HeapWord* MemAllocator::mem_allocate_inside_tlab_slow(Allocation& allocation) const {
  HeapWord* mem = nullptr;
  ThreadLocalAllocBuffer& tlab = _thread->tlab();

  if (JvmtiExport::should_post_sampled_object_alloc()) {
    tlab.set_back_allocation_end();
    mem = tlab.allocate(_word_size);

    // We set back the allocation sample point to try to allocate this, reset it
    // when done.
    allocation._tlab_end_reset_for_sample = true;

    if (mem != nullptr) {
      return mem;
    }
  }

  // Retain tlab and allocate object in shared space if
  // the amount free in the tlab is too large to discard.
  if (tlab.free() > tlab.refill_waste_limit()) {
    tlab.record_slow_allocation(_word_size);
    return nullptr;
  }

  // Discard tlab and allocate a new one.
  // To minimize fragmentation, the last TLAB may be smaller than the rest.
  size_t new_tlab_size = tlab.compute_size(_word_size);

  tlab.retire_before_allocation();

  if (new_tlab_size == 0) {
    return nullptr;
  }

  // Allocate a new TLAB requesting new_tlab_size. Any size
  // between minimal and new_tlab_size is accepted.
  size_t min_tlab_size = ThreadLocalAllocBuffer::compute_min_size(_word_size);
  mem = Universe::heap()->allocate_new_tlab(min_tlab_size, new_tlab_size, &allocation._allocated_tlab_size);
  if (mem == nullptr) {
    assert(allocation._allocated_tlab_size == 0,
           "Allocation failed, but actual size was updated. min: " SIZE_FORMAT
           ", desired: " SIZE_FORMAT ", actual: " SIZE_FORMAT,
           min_tlab_size, new_tlab_size, allocation._allocated_tlab_size);
    return nullptr;
  }
  assert(allocation._allocated_tlab_size != 0, "Allocation succeeded but actual size not updated. mem at: "
         PTR_FORMAT " min: " SIZE_FORMAT ", desired: " SIZE_FORMAT,
         p2i(mem), min_tlab_size, new_tlab_size);

  if (ZeroTLAB) {
    // ..and clear it.
    Copy::zero_to_words(mem, allocation._allocated_tlab_size);
  } else {
    // ...and zap just allocated tlab.
#ifdef ASSERT
    Copy::fill_to_words(mem, allocation._allocated_tlab_size, badHeapWordVal);
#endif // ASSERT
  }

  tlab.fill(mem, mem + _word_size, allocation._allocated_tlab_size);
  return mem;
}


HeapWord* MemAllocator::mem_allocate_slow(Allocation& allocation) const {
  // Allocation of an oop can always invoke a safepoint.
  debug_only(JavaThread::cast(_thread)->check_for_valid_safepoint_state());

  if (UseTLAB) {
    // Try refilling the TLAB and allocating the object in it.
    HeapWord* mem = mem_allocate_inside_tlab_slow(allocation);
    if (mem != nullptr) {
      return mem;
    }
  }

  return mem_allocate_outside_tlab(allocation);
}

HeapWord* MemAllocator::mem_allocate(Allocation& allocation) const {
  if (UseTLAB) {
    // Try allocating from an existing TLAB.
    HeapWord* mem = mem_allocate_inside_tlab_fast();
    if (mem != nullptr) {
      return mem;
    }
  }

  return mem_allocate_slow(allocation);
}

oop MemAllocator::allocate() const {
  oop obj = nullptr;
  {
    Allocation allocation(*this, &obj);
    HeapWord* mem = mem_allocate(allocation);
    if (mem != nullptr) {
      obj = initialize(mem);
    } else {
      // The unhandled oop detector will poison local variable obj,
      // so reset it to null if mem is null.
      obj = nullptr;
    }
  }
  return obj;
}

void MemAllocator::mem_clear(HeapWord* mem) const {
  assert(mem != nullptr, "cannot initialize null object");
  const size_t hs = oopDesc::header_size();
  assert(_word_size >= hs, "unexpected object size");
  oopDesc::set_klass_gap(mem, 0);
  Copy::fill_to_aligned_words(mem + hs, _word_size - hs);
}

oop MemAllocator::finish(HeapWord* mem) const {
  assert(mem != nullptr, "null object pointer");
  // May be bootstrapping
  oopDesc::set_mark(mem, markWord::prototype());
  // Need a release store to ensure array/class length, mark word, and
  // object zeroing are visible before setting the klass non-null, for
  // concurrent collectors.
  oopDesc::release_set_klass(mem, _klass);
  return cast_to_oop(mem);
}

oop ObjAllocator::initialize(HeapWord* mem) const {
  mem_clear(mem);
  return finish(mem);
}

<<<<<<< HEAD
MemRegion ObjArrayAllocator::obj_memory_range(oop obj) const {
  if (_do_zero) {
    return MemAllocator::obj_memory_range(obj);
  }
  ArrayKlass* array_klass = ArrayKlass::cast(_klass);
  const size_t hs = heap_word_size(arrayOopDesc::base_offset_in_bytes(array_klass->element_type()));
  return MemRegion(cast_from_oop<HeapWord*>(obj) + hs, _word_size - hs);
}

=======
>>>>>>> d6578bff
oop ObjArrayAllocator::initialize(HeapWord* mem) const {
  // Set array length before setting the _klass field because a
  // non-null klass field indicates that the object is parsable by
  // concurrent GC.
  assert(_length >= 0, "length should be non-negative");
  if (_do_zero) {
    mem_clear(mem);
  }
  arrayOopDesc::set_length(mem, _length);
  return finish(mem);
}

oop ClassAllocator::initialize(HeapWord* mem) const {
  // Set oop_size field before setting the _klass field because a
  // non-null _klass field indicates that the object is parsable by
  // concurrent GC.
  assert(_word_size > 0, "oop_size must be positive.");
  mem_clear(mem);
  java_lang_Class::set_oop_size(mem, _word_size);
  return finish(mem);
}<|MERGE_RESOLUTION|>--- conflicted
+++ resolved
@@ -396,18 +396,6 @@
   return finish(mem);
 }
 
-<<<<<<< HEAD
-MemRegion ObjArrayAllocator::obj_memory_range(oop obj) const {
-  if (_do_zero) {
-    return MemAllocator::obj_memory_range(obj);
-  }
-  ArrayKlass* array_klass = ArrayKlass::cast(_klass);
-  const size_t hs = heap_word_size(arrayOopDesc::base_offset_in_bytes(array_klass->element_type()));
-  return MemRegion(cast_from_oop<HeapWord*>(obj) + hs, _word_size - hs);
-}
-
-=======
->>>>>>> d6578bff
 oop ObjArrayAllocator::initialize(HeapWord* mem) const {
   // Set array length before setting the _klass field because a
   // non-null klass field indicates that the object is parsable by
