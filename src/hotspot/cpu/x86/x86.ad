//
// Copyright (c) 2011, 2023, Oracle and/or its affiliates. All rights reserved.
// DO NOT ALTER OR REMOVE COPYRIGHT NOTICES OR THIS FILE HEADER.
//
// This code is free software; you can redistribute it and/or modify it
// under the terms of the GNU General Public License version 2 only, as
// published by the Free Software Foundation.
//
// This code is distributed in the hope that it will be useful, but WITHOUT
// ANY WARRANTY; without even the implied warranty of MERCHANTABILITY or
// FITNESS FOR A PARTICULAR PURPOSE.  See the GNU General Public License
// version 2 for more details (a copy is included in the LICENSE file that
// accompanied this code).
//
// You should have received a copy of the GNU General Public License version
// 2 along with this work; if not, write to the Free Software Foundation,
// Inc., 51 Franklin St, Fifth Floor, Boston, MA 02110-1301 USA.
//
// Please contact Oracle, 500 Oracle Parkway, Redwood Shores, CA 94065 USA
// or visit www.oracle.com if you need additional information or have any
// questions.
//
//

// X86 Common Architecture Description File

//----------REGISTER DEFINITION BLOCK------------------------------------------
// This information is used by the matcher and the register allocator to
// describe individual registers and classes of registers within the target
// architecture.

register %{
//----------Architecture Description Register Definitions----------------------
// General Registers
// "reg_def"  name ( register save type, C convention save type,
//                   ideal register type, encoding );
// Register Save Types:
//
// NS  = No-Save:       The register allocator assumes that these registers
//                      can be used without saving upon entry to the method, &
//                      that they do not need to be saved at call sites.
//
// SOC = Save-On-Call:  The register allocator assumes that these registers
//                      can be used without saving upon entry to the method,
//                      but that they must be saved at call sites.
//
// SOE = Save-On-Entry: The register allocator assumes that these registers
//                      must be saved before using them upon entry to the
//                      method, but they do not need to be saved at call
//                      sites.
//
// AS  = Always-Save:   The register allocator assumes that these registers
//                      must be saved before using them upon entry to the
//                      method, & that they must be saved at call sites.
//
// Ideal Register Type is used to determine how to save & restore a
// register.  Op_RegI will get spilled with LoadI/StoreI, Op_RegP will get
// spilled with LoadP/StoreP.  If the register supports both, use Op_RegI.
//
// The encoding number is the actual bit-pattern placed into the opcodes.

// XMM registers.  512-bit registers or 8 words each, labeled (a)-p.
// Word a in each register holds a Float, words ab hold a Double.
// The whole registers are used in SSE4.2 version intrinsics,
// array copy stubs and superword operations (see UseSSE42Intrinsics,
// UseXMMForArrayCopy and UseSuperword flags).
// For pre EVEX enabled architectures:
//      XMM8-XMM15 must be encoded with REX (VEX for UseAVX)
// For EVEX enabled architectures:
//      XMM8-XMM31 must be encoded with REX (EVEX for UseAVX).
//
// Linux ABI:   No register preserved across function calls
//              XMM0-XMM7 might hold parameters
// Windows ABI: XMM6-XMM15 preserved across function calls
//              XMM0-XMM3 might hold parameters

reg_def XMM0 ( SOC, SOC, Op_RegF, 0, xmm0->as_VMReg());
reg_def XMM0b( SOC, SOC, Op_RegF, 0, xmm0->as_VMReg()->next(1));
reg_def XMM0c( SOC, SOC, Op_RegF, 0, xmm0->as_VMReg()->next(2));
reg_def XMM0d( SOC, SOC, Op_RegF, 0, xmm0->as_VMReg()->next(3));
reg_def XMM0e( SOC, SOC, Op_RegF, 0, xmm0->as_VMReg()->next(4));
reg_def XMM0f( SOC, SOC, Op_RegF, 0, xmm0->as_VMReg()->next(5));
reg_def XMM0g( SOC, SOC, Op_RegF, 0, xmm0->as_VMReg()->next(6));
reg_def XMM0h( SOC, SOC, Op_RegF, 0, xmm0->as_VMReg()->next(7));
reg_def XMM0i( SOC, SOC, Op_RegF, 0, xmm0->as_VMReg()->next(8));
reg_def XMM0j( SOC, SOC, Op_RegF, 0, xmm0->as_VMReg()->next(9));
reg_def XMM0k( SOC, SOC, Op_RegF, 0, xmm0->as_VMReg()->next(10));
reg_def XMM0l( SOC, SOC, Op_RegF, 0, xmm0->as_VMReg()->next(11));
reg_def XMM0m( SOC, SOC, Op_RegF, 0, xmm0->as_VMReg()->next(12));
reg_def XMM0n( SOC, SOC, Op_RegF, 0, xmm0->as_VMReg()->next(13));
reg_def XMM0o( SOC, SOC, Op_RegF, 0, xmm0->as_VMReg()->next(14));
reg_def XMM0p( SOC, SOC, Op_RegF, 0, xmm0->as_VMReg()->next(15));

reg_def XMM1 ( SOC, SOC, Op_RegF, 1, xmm1->as_VMReg());
reg_def XMM1b( SOC, SOC, Op_RegF, 1, xmm1->as_VMReg()->next(1));
reg_def XMM1c( SOC, SOC, Op_RegF, 1, xmm1->as_VMReg()->next(2));
reg_def XMM1d( SOC, SOC, Op_RegF, 1, xmm1->as_VMReg()->next(3));
reg_def XMM1e( SOC, SOC, Op_RegF, 1, xmm1->as_VMReg()->next(4));
reg_def XMM1f( SOC, SOC, Op_RegF, 1, xmm1->as_VMReg()->next(5));
reg_def XMM1g( SOC, SOC, Op_RegF, 1, xmm1->as_VMReg()->next(6));
reg_def XMM1h( SOC, SOC, Op_RegF, 1, xmm1->as_VMReg()->next(7));
reg_def XMM1i( SOC, SOC, Op_RegF, 1, xmm1->as_VMReg()->next(8));
reg_def XMM1j( SOC, SOC, Op_RegF, 1, xmm1->as_VMReg()->next(9));
reg_def XMM1k( SOC, SOC, Op_RegF, 1, xmm1->as_VMReg()->next(10));
reg_def XMM1l( SOC, SOC, Op_RegF, 1, xmm1->as_VMReg()->next(11));
reg_def XMM1m( SOC, SOC, Op_RegF, 1, xmm1->as_VMReg()->next(12));
reg_def XMM1n( SOC, SOC, Op_RegF, 1, xmm1->as_VMReg()->next(13));
reg_def XMM1o( SOC, SOC, Op_RegF, 1, xmm1->as_VMReg()->next(14));
reg_def XMM1p( SOC, SOC, Op_RegF, 1, xmm1->as_VMReg()->next(15));

reg_def XMM2 ( SOC, SOC, Op_RegF, 2, xmm2->as_VMReg());
reg_def XMM2b( SOC, SOC, Op_RegF, 2, xmm2->as_VMReg()->next(1));
reg_def XMM2c( SOC, SOC, Op_RegF, 2, xmm2->as_VMReg()->next(2));
reg_def XMM2d( SOC, SOC, Op_RegF, 2, xmm2->as_VMReg()->next(3));
reg_def XMM2e( SOC, SOC, Op_RegF, 2, xmm2->as_VMReg()->next(4));
reg_def XMM2f( SOC, SOC, Op_RegF, 2, xmm2->as_VMReg()->next(5));
reg_def XMM2g( SOC, SOC, Op_RegF, 2, xmm2->as_VMReg()->next(6));
reg_def XMM2h( SOC, SOC, Op_RegF, 2, xmm2->as_VMReg()->next(7));
reg_def XMM2i( SOC, SOC, Op_RegF, 2, xmm2->as_VMReg()->next(8));
reg_def XMM2j( SOC, SOC, Op_RegF, 2, xmm2->as_VMReg()->next(9));
reg_def XMM2k( SOC, SOC, Op_RegF, 2, xmm2->as_VMReg()->next(10));
reg_def XMM2l( SOC, SOC, Op_RegF, 2, xmm2->as_VMReg()->next(11));
reg_def XMM2m( SOC, SOC, Op_RegF, 2, xmm2->as_VMReg()->next(12));
reg_def XMM2n( SOC, SOC, Op_RegF, 2, xmm2->as_VMReg()->next(13));
reg_def XMM2o( SOC, SOC, Op_RegF, 2, xmm2->as_VMReg()->next(14));
reg_def XMM2p( SOC, SOC, Op_RegF, 2, xmm2->as_VMReg()->next(15));

reg_def XMM3 ( SOC, SOC, Op_RegF, 3, xmm3->as_VMReg());
reg_def XMM3b( SOC, SOC, Op_RegF, 3, xmm3->as_VMReg()->next(1));
reg_def XMM3c( SOC, SOC, Op_RegF, 3, xmm3->as_VMReg()->next(2));
reg_def XMM3d( SOC, SOC, Op_RegF, 3, xmm3->as_VMReg()->next(3));
reg_def XMM3e( SOC, SOC, Op_RegF, 3, xmm3->as_VMReg()->next(4));
reg_def XMM3f( SOC, SOC, Op_RegF, 3, xmm3->as_VMReg()->next(5));
reg_def XMM3g( SOC, SOC, Op_RegF, 3, xmm3->as_VMReg()->next(6));
reg_def XMM3h( SOC, SOC, Op_RegF, 3, xmm3->as_VMReg()->next(7));
reg_def XMM3i( SOC, SOC, Op_RegF, 3, xmm3->as_VMReg()->next(8));
reg_def XMM3j( SOC, SOC, Op_RegF, 3, xmm3->as_VMReg()->next(9));
reg_def XMM3k( SOC, SOC, Op_RegF, 3, xmm3->as_VMReg()->next(10));
reg_def XMM3l( SOC, SOC, Op_RegF, 3, xmm3->as_VMReg()->next(11));
reg_def XMM3m( SOC, SOC, Op_RegF, 3, xmm3->as_VMReg()->next(12));
reg_def XMM3n( SOC, SOC, Op_RegF, 3, xmm3->as_VMReg()->next(13));
reg_def XMM3o( SOC, SOC, Op_RegF, 3, xmm3->as_VMReg()->next(14));
reg_def XMM3p( SOC, SOC, Op_RegF, 3, xmm3->as_VMReg()->next(15));

reg_def XMM4 ( SOC, SOC, Op_RegF, 4, xmm4->as_VMReg());
reg_def XMM4b( SOC, SOC, Op_RegF, 4, xmm4->as_VMReg()->next(1));
reg_def XMM4c( SOC, SOC, Op_RegF, 4, xmm4->as_VMReg()->next(2));
reg_def XMM4d( SOC, SOC, Op_RegF, 4, xmm4->as_VMReg()->next(3));
reg_def XMM4e( SOC, SOC, Op_RegF, 4, xmm4->as_VMReg()->next(4));
reg_def XMM4f( SOC, SOC, Op_RegF, 4, xmm4->as_VMReg()->next(5));
reg_def XMM4g( SOC, SOC, Op_RegF, 4, xmm4->as_VMReg()->next(6));
reg_def XMM4h( SOC, SOC, Op_RegF, 4, xmm4->as_VMReg()->next(7));
reg_def XMM4i( SOC, SOC, Op_RegF, 4, xmm4->as_VMReg()->next(8));
reg_def XMM4j( SOC, SOC, Op_RegF, 4, xmm4->as_VMReg()->next(9));
reg_def XMM4k( SOC, SOC, Op_RegF, 4, xmm4->as_VMReg()->next(10));
reg_def XMM4l( SOC, SOC, Op_RegF, 4, xmm4->as_VMReg()->next(11));
reg_def XMM4m( SOC, SOC, Op_RegF, 4, xmm4->as_VMReg()->next(12));
reg_def XMM4n( SOC, SOC, Op_RegF, 4, xmm4->as_VMReg()->next(13));
reg_def XMM4o( SOC, SOC, Op_RegF, 4, xmm4->as_VMReg()->next(14));
reg_def XMM4p( SOC, SOC, Op_RegF, 4, xmm4->as_VMReg()->next(15));

reg_def XMM5 ( SOC, SOC, Op_RegF, 5, xmm5->as_VMReg());
reg_def XMM5b( SOC, SOC, Op_RegF, 5, xmm5->as_VMReg()->next(1));
reg_def XMM5c( SOC, SOC, Op_RegF, 5, xmm5->as_VMReg()->next(2));
reg_def XMM5d( SOC, SOC, Op_RegF, 5, xmm5->as_VMReg()->next(3));
reg_def XMM5e( SOC, SOC, Op_RegF, 5, xmm5->as_VMReg()->next(4));
reg_def XMM5f( SOC, SOC, Op_RegF, 5, xmm5->as_VMReg()->next(5));
reg_def XMM5g( SOC, SOC, Op_RegF, 5, xmm5->as_VMReg()->next(6));
reg_def XMM5h( SOC, SOC, Op_RegF, 5, xmm5->as_VMReg()->next(7));
reg_def XMM5i( SOC, SOC, Op_RegF, 5, xmm5->as_VMReg()->next(8));
reg_def XMM5j( SOC, SOC, Op_RegF, 5, xmm5->as_VMReg()->next(9));
reg_def XMM5k( SOC, SOC, Op_RegF, 5, xmm5->as_VMReg()->next(10));
reg_def XMM5l( SOC, SOC, Op_RegF, 5, xmm5->as_VMReg()->next(11));
reg_def XMM5m( SOC, SOC, Op_RegF, 5, xmm5->as_VMReg()->next(12));
reg_def XMM5n( SOC, SOC, Op_RegF, 5, xmm5->as_VMReg()->next(13));
reg_def XMM5o( SOC, SOC, Op_RegF, 5, xmm5->as_VMReg()->next(14));
reg_def XMM5p( SOC, SOC, Op_RegF, 5, xmm5->as_VMReg()->next(15));

reg_def XMM6 ( SOC, SOC, Op_RegF, 6, xmm6->as_VMReg());
reg_def XMM6b( SOC, SOC, Op_RegF, 6, xmm6->as_VMReg()->next(1));
reg_def XMM6c( SOC, SOC, Op_RegF, 6, xmm6->as_VMReg()->next(2));
reg_def XMM6d( SOC, SOC, Op_RegF, 6, xmm6->as_VMReg()->next(3));
reg_def XMM6e( SOC, SOC, Op_RegF, 6, xmm6->as_VMReg()->next(4));
reg_def XMM6f( SOC, SOC, Op_RegF, 6, xmm6->as_VMReg()->next(5));
reg_def XMM6g( SOC, SOC, Op_RegF, 6, xmm6->as_VMReg()->next(6));
reg_def XMM6h( SOC, SOC, Op_RegF, 6, xmm6->as_VMReg()->next(7));
reg_def XMM6i( SOC, SOC, Op_RegF, 6, xmm6->as_VMReg()->next(8));
reg_def XMM6j( SOC, SOC, Op_RegF, 6, xmm6->as_VMReg()->next(9));
reg_def XMM6k( SOC, SOC, Op_RegF, 6, xmm6->as_VMReg()->next(10));
reg_def XMM6l( SOC, SOC, Op_RegF, 6, xmm6->as_VMReg()->next(11));
reg_def XMM6m( SOC, SOC, Op_RegF, 6, xmm6->as_VMReg()->next(12));
reg_def XMM6n( SOC, SOC, Op_RegF, 6, xmm6->as_VMReg()->next(13));
reg_def XMM6o( SOC, SOC, Op_RegF, 6, xmm6->as_VMReg()->next(14));
reg_def XMM6p( SOC, SOC, Op_RegF, 6, xmm6->as_VMReg()->next(15));

reg_def XMM7 ( SOC, SOC, Op_RegF, 7, xmm7->as_VMReg());
reg_def XMM7b( SOC, SOC, Op_RegF, 7, xmm7->as_VMReg()->next(1));
reg_def XMM7c( SOC, SOC, Op_RegF, 7, xmm7->as_VMReg()->next(2));
reg_def XMM7d( SOC, SOC, Op_RegF, 7, xmm7->as_VMReg()->next(3));
reg_def XMM7e( SOC, SOC, Op_RegF, 7, xmm7->as_VMReg()->next(4));
reg_def XMM7f( SOC, SOC, Op_RegF, 7, xmm7->as_VMReg()->next(5));
reg_def XMM7g( SOC, SOC, Op_RegF, 7, xmm7->as_VMReg()->next(6));
reg_def XMM7h( SOC, SOC, Op_RegF, 7, xmm7->as_VMReg()->next(7));
reg_def XMM7i( SOC, SOC, Op_RegF, 7, xmm7->as_VMReg()->next(8));
reg_def XMM7j( SOC, SOC, Op_RegF, 7, xmm7->as_VMReg()->next(9));
reg_def XMM7k( SOC, SOC, Op_RegF, 7, xmm7->as_VMReg()->next(10));
reg_def XMM7l( SOC, SOC, Op_RegF, 7, xmm7->as_VMReg()->next(11));
reg_def XMM7m( SOC, SOC, Op_RegF, 7, xmm7->as_VMReg()->next(12));
reg_def XMM7n( SOC, SOC, Op_RegF, 7, xmm7->as_VMReg()->next(13));
reg_def XMM7o( SOC, SOC, Op_RegF, 7, xmm7->as_VMReg()->next(14));
reg_def XMM7p( SOC, SOC, Op_RegF, 7, xmm7->as_VMReg()->next(15));

#ifdef _LP64

reg_def XMM8 ( SOC, SOC, Op_RegF, 8, xmm8->as_VMReg());
reg_def XMM8b( SOC, SOC, Op_RegF, 8, xmm8->as_VMReg()->next(1));
reg_def XMM8c( SOC, SOC, Op_RegF, 8, xmm8->as_VMReg()->next(2));
reg_def XMM8d( SOC, SOC, Op_RegF, 8, xmm8->as_VMReg()->next(3));
reg_def XMM8e( SOC, SOC, Op_RegF, 8, xmm8->as_VMReg()->next(4));
reg_def XMM8f( SOC, SOC, Op_RegF, 8, xmm8->as_VMReg()->next(5));
reg_def XMM8g( SOC, SOC, Op_RegF, 8, xmm8->as_VMReg()->next(6));
reg_def XMM8h( SOC, SOC, Op_RegF, 8, xmm8->as_VMReg()->next(7));
reg_def XMM8i( SOC, SOC, Op_RegF, 8, xmm8->as_VMReg()->next(8));
reg_def XMM8j( SOC, SOC, Op_RegF, 8, xmm8->as_VMReg()->next(9));
reg_def XMM8k( SOC, SOC, Op_RegF, 8, xmm8->as_VMReg()->next(10));
reg_def XMM8l( SOC, SOC, Op_RegF, 8, xmm8->as_VMReg()->next(11));
reg_def XMM8m( SOC, SOC, Op_RegF, 8, xmm8->as_VMReg()->next(12));
reg_def XMM8n( SOC, SOC, Op_RegF, 8, xmm8->as_VMReg()->next(13));
reg_def XMM8o( SOC, SOC, Op_RegF, 8, xmm8->as_VMReg()->next(14));
reg_def XMM8p( SOC, SOC, Op_RegF, 8, xmm8->as_VMReg()->next(15));

reg_def XMM9 ( SOC, SOC, Op_RegF, 9, xmm9->as_VMReg());
reg_def XMM9b( SOC, SOC, Op_RegF, 9, xmm9->as_VMReg()->next(1));
reg_def XMM9c( SOC, SOC, Op_RegF, 9, xmm9->as_VMReg()->next(2));
reg_def XMM9d( SOC, SOC, Op_RegF, 9, xmm9->as_VMReg()->next(3));
reg_def XMM9e( SOC, SOC, Op_RegF, 9, xmm9->as_VMReg()->next(4));
reg_def XMM9f( SOC, SOC, Op_RegF, 9, xmm9->as_VMReg()->next(5));
reg_def XMM9g( SOC, SOC, Op_RegF, 9, xmm9->as_VMReg()->next(6));
reg_def XMM9h( SOC, SOC, Op_RegF, 9, xmm9->as_VMReg()->next(7));
reg_def XMM9i( SOC, SOC, Op_RegF, 9, xmm9->as_VMReg()->next(8));
reg_def XMM9j( SOC, SOC, Op_RegF, 9, xmm9->as_VMReg()->next(9));
reg_def XMM9k( SOC, SOC, Op_RegF, 9, xmm9->as_VMReg()->next(10));
reg_def XMM9l( SOC, SOC, Op_RegF, 9, xmm9->as_VMReg()->next(11));
reg_def XMM9m( SOC, SOC, Op_RegF, 9, xmm9->as_VMReg()->next(12));
reg_def XMM9n( SOC, SOC, Op_RegF, 9, xmm9->as_VMReg()->next(13));
reg_def XMM9o( SOC, SOC, Op_RegF, 9, xmm9->as_VMReg()->next(14));
reg_def XMM9p( SOC, SOC, Op_RegF, 9, xmm9->as_VMReg()->next(15));

reg_def XMM10 ( SOC, SOC, Op_RegF, 10, xmm10->as_VMReg());
reg_def XMM10b( SOC, SOC, Op_RegF, 10, xmm10->as_VMReg()->next(1));
reg_def XMM10c( SOC, SOC, Op_RegF, 10, xmm10->as_VMReg()->next(2));
reg_def XMM10d( SOC, SOC, Op_RegF, 10, xmm10->as_VMReg()->next(3));
reg_def XMM10e( SOC, SOC, Op_RegF, 10, xmm10->as_VMReg()->next(4));
reg_def XMM10f( SOC, SOC, Op_RegF, 10, xmm10->as_VMReg()->next(5));
reg_def XMM10g( SOC, SOC, Op_RegF, 10, xmm10->as_VMReg()->next(6));
reg_def XMM10h( SOC, SOC, Op_RegF, 10, xmm10->as_VMReg()->next(7));
reg_def XMM10i( SOC, SOC, Op_RegF, 10, xmm10->as_VMReg()->next(8));
reg_def XMM10j( SOC, SOC, Op_RegF, 10, xmm10->as_VMReg()->next(9));
reg_def XMM10k( SOC, SOC, Op_RegF, 10, xmm10->as_VMReg()->next(10));
reg_def XMM10l( SOC, SOC, Op_RegF, 10, xmm10->as_VMReg()->next(11));
reg_def XMM10m( SOC, SOC, Op_RegF, 10, xmm10->as_VMReg()->next(12));
reg_def XMM10n( SOC, SOC, Op_RegF, 10, xmm10->as_VMReg()->next(13));
reg_def XMM10o( SOC, SOC, Op_RegF, 10, xmm10->as_VMReg()->next(14));
reg_def XMM10p( SOC, SOC, Op_RegF, 10, xmm10->as_VMReg()->next(15));

reg_def XMM11 ( SOC, SOC, Op_RegF, 11, xmm11->as_VMReg());
reg_def XMM11b( SOC, SOC, Op_RegF, 11, xmm11->as_VMReg()->next(1));
reg_def XMM11c( SOC, SOC, Op_RegF, 11, xmm11->as_VMReg()->next(2));
reg_def XMM11d( SOC, SOC, Op_RegF, 11, xmm11->as_VMReg()->next(3));
reg_def XMM11e( SOC, SOC, Op_RegF, 11, xmm11->as_VMReg()->next(4));
reg_def XMM11f( SOC, SOC, Op_RegF, 11, xmm11->as_VMReg()->next(5));
reg_def XMM11g( SOC, SOC, Op_RegF, 11, xmm11->as_VMReg()->next(6));
reg_def XMM11h( SOC, SOC, Op_RegF, 11, xmm11->as_VMReg()->next(7));
reg_def XMM11i( SOC, SOC, Op_RegF, 11, xmm11->as_VMReg()->next(8));
reg_def XMM11j( SOC, SOC, Op_RegF, 11, xmm11->as_VMReg()->next(9));
reg_def XMM11k( SOC, SOC, Op_RegF, 11, xmm11->as_VMReg()->next(10));
reg_def XMM11l( SOC, SOC, Op_RegF, 11, xmm11->as_VMReg()->next(11));
reg_def XMM11m( SOC, SOC, Op_RegF, 11, xmm11->as_VMReg()->next(12));
reg_def XMM11n( SOC, SOC, Op_RegF, 11, xmm11->as_VMReg()->next(13));
reg_def XMM11o( SOC, SOC, Op_RegF, 11, xmm11->as_VMReg()->next(14));
reg_def XMM11p( SOC, SOC, Op_RegF, 11, xmm11->as_VMReg()->next(15));

reg_def XMM12 ( SOC, SOC, Op_RegF, 12, xmm12->as_VMReg());
reg_def XMM12b( SOC, SOC, Op_RegF, 12, xmm12->as_VMReg()->next(1));
reg_def XMM12c( SOC, SOC, Op_RegF, 12, xmm12->as_VMReg()->next(2));
reg_def XMM12d( SOC, SOC, Op_RegF, 12, xmm12->as_VMReg()->next(3));
reg_def XMM12e( SOC, SOC, Op_RegF, 12, xmm12->as_VMReg()->next(4));
reg_def XMM12f( SOC, SOC, Op_RegF, 12, xmm12->as_VMReg()->next(5));
reg_def XMM12g( SOC, SOC, Op_RegF, 12, xmm12->as_VMReg()->next(6));
reg_def XMM12h( SOC, SOC, Op_RegF, 12, xmm12->as_VMReg()->next(7));
reg_def XMM12i( SOC, SOC, Op_RegF, 12, xmm12->as_VMReg()->next(8));
reg_def XMM12j( SOC, SOC, Op_RegF, 12, xmm12->as_VMReg()->next(9));
reg_def XMM12k( SOC, SOC, Op_RegF, 12, xmm12->as_VMReg()->next(10));
reg_def XMM12l( SOC, SOC, Op_RegF, 12, xmm12->as_VMReg()->next(11));
reg_def XMM12m( SOC, SOC, Op_RegF, 12, xmm12->as_VMReg()->next(12));
reg_def XMM12n( SOC, SOC, Op_RegF, 12, xmm12->as_VMReg()->next(13));
reg_def XMM12o( SOC, SOC, Op_RegF, 12, xmm12->as_VMReg()->next(14));
reg_def XMM12p( SOC, SOC, Op_RegF, 12, xmm12->as_VMReg()->next(15));

reg_def XMM13 ( SOC, SOC, Op_RegF, 13, xmm13->as_VMReg());
reg_def XMM13b( SOC, SOC, Op_RegF, 13, xmm13->as_VMReg()->next(1));
reg_def XMM13c( SOC, SOC, Op_RegF, 13, xmm13->as_VMReg()->next(2));
reg_def XMM13d( SOC, SOC, Op_RegF, 13, xmm13->as_VMReg()->next(3));
reg_def XMM13e( SOC, SOC, Op_RegF, 13, xmm13->as_VMReg()->next(4));
reg_def XMM13f( SOC, SOC, Op_RegF, 13, xmm13->as_VMReg()->next(5));
reg_def XMM13g( SOC, SOC, Op_RegF, 13, xmm13->as_VMReg()->next(6));
reg_def XMM13h( SOC, SOC, Op_RegF, 13, xmm13->as_VMReg()->next(7));
reg_def XMM13i( SOC, SOC, Op_RegF, 13, xmm13->as_VMReg()->next(8));
reg_def XMM13j( SOC, SOC, Op_RegF, 13, xmm13->as_VMReg()->next(9));
reg_def XMM13k( SOC, SOC, Op_RegF, 13, xmm13->as_VMReg()->next(10));
reg_def XMM13l( SOC, SOC, Op_RegF, 13, xmm13->as_VMReg()->next(11));
reg_def XMM13m( SOC, SOC, Op_RegF, 13, xmm13->as_VMReg()->next(12));
reg_def XMM13n( SOC, SOC, Op_RegF, 13, xmm13->as_VMReg()->next(13));
reg_def XMM13o( SOC, SOC, Op_RegF, 13, xmm13->as_VMReg()->next(14));
reg_def XMM13p( SOC, SOC, Op_RegF, 13, xmm13->as_VMReg()->next(15));

reg_def XMM14 ( SOC, SOC, Op_RegF, 14, xmm14->as_VMReg());
reg_def XMM14b( SOC, SOC, Op_RegF, 14, xmm14->as_VMReg()->next(1));
reg_def XMM14c( SOC, SOC, Op_RegF, 14, xmm14->as_VMReg()->next(2));
reg_def XMM14d( SOC, SOC, Op_RegF, 14, xmm14->as_VMReg()->next(3));
reg_def XMM14e( SOC, SOC, Op_RegF, 14, xmm14->as_VMReg()->next(4));
reg_def XMM14f( SOC, SOC, Op_RegF, 14, xmm14->as_VMReg()->next(5));
reg_def XMM14g( SOC, SOC, Op_RegF, 14, xmm14->as_VMReg()->next(6));
reg_def XMM14h( SOC, SOC, Op_RegF, 14, xmm14->as_VMReg()->next(7));
reg_def XMM14i( SOC, SOC, Op_RegF, 14, xmm14->as_VMReg()->next(8));
reg_def XMM14j( SOC, SOC, Op_RegF, 14, xmm14->as_VMReg()->next(9));
reg_def XMM14k( SOC, SOC, Op_RegF, 14, xmm14->as_VMReg()->next(10));
reg_def XMM14l( SOC, SOC, Op_RegF, 14, xmm14->as_VMReg()->next(11));
reg_def XMM14m( SOC, SOC, Op_RegF, 14, xmm14->as_VMReg()->next(12));
reg_def XMM14n( SOC, SOC, Op_RegF, 14, xmm14->as_VMReg()->next(13));
reg_def XMM14o( SOC, SOC, Op_RegF, 14, xmm14->as_VMReg()->next(14));
reg_def XMM14p( SOC, SOC, Op_RegF, 14, xmm14->as_VMReg()->next(15));

reg_def XMM15 ( SOC, SOC, Op_RegF, 15, xmm15->as_VMReg());
reg_def XMM15b( SOC, SOC, Op_RegF, 15, xmm15->as_VMReg()->next(1));
reg_def XMM15c( SOC, SOC, Op_RegF, 15, xmm15->as_VMReg()->next(2));
reg_def XMM15d( SOC, SOC, Op_RegF, 15, xmm15->as_VMReg()->next(3));
reg_def XMM15e( SOC, SOC, Op_RegF, 15, xmm15->as_VMReg()->next(4));
reg_def XMM15f( SOC, SOC, Op_RegF, 15, xmm15->as_VMReg()->next(5));
reg_def XMM15g( SOC, SOC, Op_RegF, 15, xmm15->as_VMReg()->next(6));
reg_def XMM15h( SOC, SOC, Op_RegF, 15, xmm15->as_VMReg()->next(7));
reg_def XMM15i( SOC, SOC, Op_RegF, 15, xmm15->as_VMReg()->next(8));
reg_def XMM15j( SOC, SOC, Op_RegF, 15, xmm15->as_VMReg()->next(9));
reg_def XMM15k( SOC, SOC, Op_RegF, 15, xmm15->as_VMReg()->next(10));
reg_def XMM15l( SOC, SOC, Op_RegF, 15, xmm15->as_VMReg()->next(11));
reg_def XMM15m( SOC, SOC, Op_RegF, 15, xmm15->as_VMReg()->next(12));
reg_def XMM15n( SOC, SOC, Op_RegF, 15, xmm15->as_VMReg()->next(13));
reg_def XMM15o( SOC, SOC, Op_RegF, 15, xmm15->as_VMReg()->next(14));
reg_def XMM15p( SOC, SOC, Op_RegF, 15, xmm15->as_VMReg()->next(15));

reg_def XMM16 ( SOC, SOC, Op_RegF, 16, xmm16->as_VMReg());
reg_def XMM16b( SOC, SOC, Op_RegF, 16, xmm16->as_VMReg()->next(1));
reg_def XMM16c( SOC, SOC, Op_RegF, 16, xmm16->as_VMReg()->next(2));
reg_def XMM16d( SOC, SOC, Op_RegF, 16, xmm16->as_VMReg()->next(3));
reg_def XMM16e( SOC, SOC, Op_RegF, 16, xmm16->as_VMReg()->next(4));
reg_def XMM16f( SOC, SOC, Op_RegF, 16, xmm16->as_VMReg()->next(5));
reg_def XMM16g( SOC, SOC, Op_RegF, 16, xmm16->as_VMReg()->next(6));
reg_def XMM16h( SOC, SOC, Op_RegF, 16, xmm16->as_VMReg()->next(7));
reg_def XMM16i( SOC, SOC, Op_RegF, 16, xmm16->as_VMReg()->next(8));
reg_def XMM16j( SOC, SOC, Op_RegF, 16, xmm16->as_VMReg()->next(9));
reg_def XMM16k( SOC, SOC, Op_RegF, 16, xmm16->as_VMReg()->next(10));
reg_def XMM16l( SOC, SOC, Op_RegF, 16, xmm16->as_VMReg()->next(11));
reg_def XMM16m( SOC, SOC, Op_RegF, 16, xmm16->as_VMReg()->next(12));
reg_def XMM16n( SOC, SOC, Op_RegF, 16, xmm16->as_VMReg()->next(13));
reg_def XMM16o( SOC, SOC, Op_RegF, 16, xmm16->as_VMReg()->next(14));
reg_def XMM16p( SOC, SOC, Op_RegF, 16, xmm16->as_VMReg()->next(15));

reg_def XMM17 ( SOC, SOC, Op_RegF, 17, xmm17->as_VMReg());
reg_def XMM17b( SOC, SOC, Op_RegF, 17, xmm17->as_VMReg()->next(1));
reg_def XMM17c( SOC, SOC, Op_RegF, 17, xmm17->as_VMReg()->next(2));
reg_def XMM17d( SOC, SOC, Op_RegF, 17, xmm17->as_VMReg()->next(3));
reg_def XMM17e( SOC, SOC, Op_RegF, 17, xmm17->as_VMReg()->next(4));
reg_def XMM17f( SOC, SOC, Op_RegF, 17, xmm17->as_VMReg()->next(5));
reg_def XMM17g( SOC, SOC, Op_RegF, 17, xmm17->as_VMReg()->next(6));
reg_def XMM17h( SOC, SOC, Op_RegF, 17, xmm17->as_VMReg()->next(7));
reg_def XMM17i( SOC, SOC, Op_RegF, 17, xmm17->as_VMReg()->next(8));
reg_def XMM17j( SOC, SOC, Op_RegF, 17, xmm17->as_VMReg()->next(9));
reg_def XMM17k( SOC, SOC, Op_RegF, 17, xmm17->as_VMReg()->next(10));
reg_def XMM17l( SOC, SOC, Op_RegF, 17, xmm17->as_VMReg()->next(11));
reg_def XMM17m( SOC, SOC, Op_RegF, 17, xmm17->as_VMReg()->next(12));
reg_def XMM17n( SOC, SOC, Op_RegF, 17, xmm17->as_VMReg()->next(13));
reg_def XMM17o( SOC, SOC, Op_RegF, 17, xmm17->as_VMReg()->next(14));
reg_def XMM17p( SOC, SOC, Op_RegF, 17, xmm17->as_VMReg()->next(15));

reg_def XMM18 ( SOC, SOC, Op_RegF, 18, xmm18->as_VMReg());
reg_def XMM18b( SOC, SOC, Op_RegF, 18, xmm18->as_VMReg()->next(1));
reg_def XMM18c( SOC, SOC, Op_RegF, 18, xmm18->as_VMReg()->next(2));
reg_def XMM18d( SOC, SOC, Op_RegF, 18, xmm18->as_VMReg()->next(3));
reg_def XMM18e( SOC, SOC, Op_RegF, 18, xmm18->as_VMReg()->next(4));
reg_def XMM18f( SOC, SOC, Op_RegF, 18, xmm18->as_VMReg()->next(5));
reg_def XMM18g( SOC, SOC, Op_RegF, 18, xmm18->as_VMReg()->next(6));
reg_def XMM18h( SOC, SOC, Op_RegF, 18, xmm18->as_VMReg()->next(7));
reg_def XMM18i( SOC, SOC, Op_RegF, 18, xmm18->as_VMReg()->next(8));
reg_def XMM18j( SOC, SOC, Op_RegF, 18, xmm18->as_VMReg()->next(9));
reg_def XMM18k( SOC, SOC, Op_RegF, 18, xmm18->as_VMReg()->next(10));
reg_def XMM18l( SOC, SOC, Op_RegF, 18, xmm18->as_VMReg()->next(11));
reg_def XMM18m( SOC, SOC, Op_RegF, 18, xmm18->as_VMReg()->next(12));
reg_def XMM18n( SOC, SOC, Op_RegF, 18, xmm18->as_VMReg()->next(13));
reg_def XMM18o( SOC, SOC, Op_RegF, 18, xmm18->as_VMReg()->next(14));
reg_def XMM18p( SOC, SOC, Op_RegF, 18, xmm18->as_VMReg()->next(15));

reg_def XMM19 ( SOC, SOC, Op_RegF, 19, xmm19->as_VMReg());
reg_def XMM19b( SOC, SOC, Op_RegF, 19, xmm19->as_VMReg()->next(1));
reg_def XMM19c( SOC, SOC, Op_RegF, 19, xmm19->as_VMReg()->next(2));
reg_def XMM19d( SOC, SOC, Op_RegF, 19, xmm19->as_VMReg()->next(3));
reg_def XMM19e( SOC, SOC, Op_RegF, 19, xmm19->as_VMReg()->next(4));
reg_def XMM19f( SOC, SOC, Op_RegF, 19, xmm19->as_VMReg()->next(5));
reg_def XMM19g( SOC, SOC, Op_RegF, 19, xmm19->as_VMReg()->next(6));
reg_def XMM19h( SOC, SOC, Op_RegF, 19, xmm19->as_VMReg()->next(7));
reg_def XMM19i( SOC, SOC, Op_RegF, 19, xmm19->as_VMReg()->next(8));
reg_def XMM19j( SOC, SOC, Op_RegF, 19, xmm19->as_VMReg()->next(9));
reg_def XMM19k( SOC, SOC, Op_RegF, 19, xmm19->as_VMReg()->next(10));
reg_def XMM19l( SOC, SOC, Op_RegF, 19, xmm19->as_VMReg()->next(11));
reg_def XMM19m( SOC, SOC, Op_RegF, 19, xmm19->as_VMReg()->next(12));
reg_def XMM19n( SOC, SOC, Op_RegF, 19, xmm19->as_VMReg()->next(13));
reg_def XMM19o( SOC, SOC, Op_RegF, 19, xmm19->as_VMReg()->next(14));
reg_def XMM19p( SOC, SOC, Op_RegF, 19, xmm19->as_VMReg()->next(15));

reg_def XMM20 ( SOC, SOC, Op_RegF, 20, xmm20->as_VMReg());
reg_def XMM20b( SOC, SOC, Op_RegF, 20, xmm20->as_VMReg()->next(1));
reg_def XMM20c( SOC, SOC, Op_RegF, 20, xmm20->as_VMReg()->next(2));
reg_def XMM20d( SOC, SOC, Op_RegF, 20, xmm20->as_VMReg()->next(3));
reg_def XMM20e( SOC, SOC, Op_RegF, 20, xmm20->as_VMReg()->next(4));
reg_def XMM20f( SOC, SOC, Op_RegF, 20, xmm20->as_VMReg()->next(5));
reg_def XMM20g( SOC, SOC, Op_RegF, 20, xmm20->as_VMReg()->next(6));
reg_def XMM20h( SOC, SOC, Op_RegF, 20, xmm20->as_VMReg()->next(7));
reg_def XMM20i( SOC, SOC, Op_RegF, 20, xmm20->as_VMReg()->next(8));
reg_def XMM20j( SOC, SOC, Op_RegF, 20, xmm20->as_VMReg()->next(9));
reg_def XMM20k( SOC, SOC, Op_RegF, 20, xmm20->as_VMReg()->next(10));
reg_def XMM20l( SOC, SOC, Op_RegF, 20, xmm20->as_VMReg()->next(11));
reg_def XMM20m( SOC, SOC, Op_RegF, 20, xmm20->as_VMReg()->next(12));
reg_def XMM20n( SOC, SOC, Op_RegF, 20, xmm20->as_VMReg()->next(13));
reg_def XMM20o( SOC, SOC, Op_RegF, 20, xmm20->as_VMReg()->next(14));
reg_def XMM20p( SOC, SOC, Op_RegF, 20, xmm20->as_VMReg()->next(15));

reg_def XMM21 ( SOC, SOC, Op_RegF, 21, xmm21->as_VMReg());
reg_def XMM21b( SOC, SOC, Op_RegF, 21, xmm21->as_VMReg()->next(1));
reg_def XMM21c( SOC, SOC, Op_RegF, 21, xmm21->as_VMReg()->next(2));
reg_def XMM21d( SOC, SOC, Op_RegF, 21, xmm21->as_VMReg()->next(3));
reg_def XMM21e( SOC, SOC, Op_RegF, 21, xmm21->as_VMReg()->next(4));
reg_def XMM21f( SOC, SOC, Op_RegF, 21, xmm21->as_VMReg()->next(5));
reg_def XMM21g( SOC, SOC, Op_RegF, 21, xmm21->as_VMReg()->next(6));
reg_def XMM21h( SOC, SOC, Op_RegF, 21, xmm21->as_VMReg()->next(7));
reg_def XMM21i( SOC, SOC, Op_RegF, 21, xmm21->as_VMReg()->next(8));
reg_def XMM21j( SOC, SOC, Op_RegF, 21, xmm21->as_VMReg()->next(9));
reg_def XMM21k( SOC, SOC, Op_RegF, 21, xmm21->as_VMReg()->next(10));
reg_def XMM21l( SOC, SOC, Op_RegF, 21, xmm21->as_VMReg()->next(11));
reg_def XMM21m( SOC, SOC, Op_RegF, 21, xmm21->as_VMReg()->next(12));
reg_def XMM21n( SOC, SOC, Op_RegF, 21, xmm21->as_VMReg()->next(13));
reg_def XMM21o( SOC, SOC, Op_RegF, 21, xmm21->as_VMReg()->next(14));
reg_def XMM21p( SOC, SOC, Op_RegF, 21, xmm21->as_VMReg()->next(15));

reg_def XMM22 ( SOC, SOC, Op_RegF, 22, xmm22->as_VMReg());
reg_def XMM22b( SOC, SOC, Op_RegF, 22, xmm22->as_VMReg()->next(1));
reg_def XMM22c( SOC, SOC, Op_RegF, 22, xmm22->as_VMReg()->next(2));
reg_def XMM22d( SOC, SOC, Op_RegF, 22, xmm22->as_VMReg()->next(3));
reg_def XMM22e( SOC, SOC, Op_RegF, 22, xmm22->as_VMReg()->next(4));
reg_def XMM22f( SOC, SOC, Op_RegF, 22, xmm22->as_VMReg()->next(5));
reg_def XMM22g( SOC, SOC, Op_RegF, 22, xmm22->as_VMReg()->next(6));
reg_def XMM22h( SOC, SOC, Op_RegF, 22, xmm22->as_VMReg()->next(7));
reg_def XMM22i( SOC, SOC, Op_RegF, 22, xmm22->as_VMReg()->next(8));
reg_def XMM22j( SOC, SOC, Op_RegF, 22, xmm22->as_VMReg()->next(9));
reg_def XMM22k( SOC, SOC, Op_RegF, 22, xmm22->as_VMReg()->next(10));
reg_def XMM22l( SOC, SOC, Op_RegF, 22, xmm22->as_VMReg()->next(11));
reg_def XMM22m( SOC, SOC, Op_RegF, 22, xmm22->as_VMReg()->next(12));
reg_def XMM22n( SOC, SOC, Op_RegF, 22, xmm22->as_VMReg()->next(13));
reg_def XMM22o( SOC, SOC, Op_RegF, 22, xmm22->as_VMReg()->next(14));
reg_def XMM22p( SOC, SOC, Op_RegF, 22, xmm22->as_VMReg()->next(15));

reg_def XMM23 ( SOC, SOC, Op_RegF, 23, xmm23->as_VMReg());
reg_def XMM23b( SOC, SOC, Op_RegF, 23, xmm23->as_VMReg()->next(1));
reg_def XMM23c( SOC, SOC, Op_RegF, 23, xmm23->as_VMReg()->next(2));
reg_def XMM23d( SOC, SOC, Op_RegF, 23, xmm23->as_VMReg()->next(3));
reg_def XMM23e( SOC, SOC, Op_RegF, 23, xmm23->as_VMReg()->next(4));
reg_def XMM23f( SOC, SOC, Op_RegF, 23, xmm23->as_VMReg()->next(5));
reg_def XMM23g( SOC, SOC, Op_RegF, 23, xmm23->as_VMReg()->next(6));
reg_def XMM23h( SOC, SOC, Op_RegF, 23, xmm23->as_VMReg()->next(7));
reg_def XMM23i( SOC, SOC, Op_RegF, 23, xmm23->as_VMReg()->next(8));
reg_def XMM23j( SOC, SOC, Op_RegF, 23, xmm23->as_VMReg()->next(9));
reg_def XMM23k( SOC, SOC, Op_RegF, 23, xmm23->as_VMReg()->next(10));
reg_def XMM23l( SOC, SOC, Op_RegF, 23, xmm23->as_VMReg()->next(11));
reg_def XMM23m( SOC, SOC, Op_RegF, 23, xmm23->as_VMReg()->next(12));
reg_def XMM23n( SOC, SOC, Op_RegF, 23, xmm23->as_VMReg()->next(13));
reg_def XMM23o( SOC, SOC, Op_RegF, 23, xmm23->as_VMReg()->next(14));
reg_def XMM23p( SOC, SOC, Op_RegF, 23, xmm23->as_VMReg()->next(15));

reg_def XMM24 ( SOC, SOC, Op_RegF, 24, xmm24->as_VMReg());
reg_def XMM24b( SOC, SOC, Op_RegF, 24, xmm24->as_VMReg()->next(1));
reg_def XMM24c( SOC, SOC, Op_RegF, 24, xmm24->as_VMReg()->next(2));
reg_def XMM24d( SOC, SOC, Op_RegF, 24, xmm24->as_VMReg()->next(3));
reg_def XMM24e( SOC, SOC, Op_RegF, 24, xmm24->as_VMReg()->next(4));
reg_def XMM24f( SOC, SOC, Op_RegF, 24, xmm24->as_VMReg()->next(5));
reg_def XMM24g( SOC, SOC, Op_RegF, 24, xmm24->as_VMReg()->next(6));
reg_def XMM24h( SOC, SOC, Op_RegF, 24, xmm24->as_VMReg()->next(7));
reg_def XMM24i( SOC, SOC, Op_RegF, 24, xmm24->as_VMReg()->next(8));
reg_def XMM24j( SOC, SOC, Op_RegF, 24, xmm24->as_VMReg()->next(9));
reg_def XMM24k( SOC, SOC, Op_RegF, 24, xmm24->as_VMReg()->next(10));
reg_def XMM24l( SOC, SOC, Op_RegF, 24, xmm24->as_VMReg()->next(11));
reg_def XMM24m( SOC, SOC, Op_RegF, 24, xmm24->as_VMReg()->next(12));
reg_def XMM24n( SOC, SOC, Op_RegF, 24, xmm24->as_VMReg()->next(13));
reg_def XMM24o( SOC, SOC, Op_RegF, 24, xmm24->as_VMReg()->next(14));
reg_def XMM24p( SOC, SOC, Op_RegF, 24, xmm24->as_VMReg()->next(15));

reg_def XMM25 ( SOC, SOC, Op_RegF, 25, xmm25->as_VMReg());
reg_def XMM25b( SOC, SOC, Op_RegF, 25, xmm25->as_VMReg()->next(1));
reg_def XMM25c( SOC, SOC, Op_RegF, 25, xmm25->as_VMReg()->next(2));
reg_def XMM25d( SOC, SOC, Op_RegF, 25, xmm25->as_VMReg()->next(3));
reg_def XMM25e( SOC, SOC, Op_RegF, 25, xmm25->as_VMReg()->next(4));
reg_def XMM25f( SOC, SOC, Op_RegF, 25, xmm25->as_VMReg()->next(5));
reg_def XMM25g( SOC, SOC, Op_RegF, 25, xmm25->as_VMReg()->next(6));
reg_def XMM25h( SOC, SOC, Op_RegF, 25, xmm25->as_VMReg()->next(7));
reg_def XMM25i( SOC, SOC, Op_RegF, 25, xmm25->as_VMReg()->next(8));
reg_def XMM25j( SOC, SOC, Op_RegF, 25, xmm25->as_VMReg()->next(9));
reg_def XMM25k( SOC, SOC, Op_RegF, 25, xmm25->as_VMReg()->next(10));
reg_def XMM25l( SOC, SOC, Op_RegF, 25, xmm25->as_VMReg()->next(11));
reg_def XMM25m( SOC, SOC, Op_RegF, 25, xmm25->as_VMReg()->next(12));
reg_def XMM25n( SOC, SOC, Op_RegF, 25, xmm25->as_VMReg()->next(13));
reg_def XMM25o( SOC, SOC, Op_RegF, 25, xmm25->as_VMReg()->next(14));
reg_def XMM25p( SOC, SOC, Op_RegF, 25, xmm25->as_VMReg()->next(15));

reg_def XMM26 ( SOC, SOC, Op_RegF, 26, xmm26->as_VMReg());
reg_def XMM26b( SOC, SOC, Op_RegF, 26, xmm26->as_VMReg()->next(1));
reg_def XMM26c( SOC, SOC, Op_RegF, 26, xmm26->as_VMReg()->next(2));
reg_def XMM26d( SOC, SOC, Op_RegF, 26, xmm26->as_VMReg()->next(3));
reg_def XMM26e( SOC, SOC, Op_RegF, 26, xmm26->as_VMReg()->next(4));
reg_def XMM26f( SOC, SOC, Op_RegF, 26, xmm26->as_VMReg()->next(5));
reg_def XMM26g( SOC, SOC, Op_RegF, 26, xmm26->as_VMReg()->next(6));
reg_def XMM26h( SOC, SOC, Op_RegF, 26, xmm26->as_VMReg()->next(7));
reg_def XMM26i( SOC, SOC, Op_RegF, 26, xmm26->as_VMReg()->next(8));
reg_def XMM26j( SOC, SOC, Op_RegF, 26, xmm26->as_VMReg()->next(9));
reg_def XMM26k( SOC, SOC, Op_RegF, 26, xmm26->as_VMReg()->next(10));
reg_def XMM26l( SOC, SOC, Op_RegF, 26, xmm26->as_VMReg()->next(11));
reg_def XMM26m( SOC, SOC, Op_RegF, 26, xmm26->as_VMReg()->next(12));
reg_def XMM26n( SOC, SOC, Op_RegF, 26, xmm26->as_VMReg()->next(13));
reg_def XMM26o( SOC, SOC, Op_RegF, 26, xmm26->as_VMReg()->next(14));
reg_def XMM26p( SOC, SOC, Op_RegF, 26, xmm26->as_VMReg()->next(15));

reg_def XMM27 ( SOC, SOC, Op_RegF, 27, xmm27->as_VMReg());
reg_def XMM27b( SOC, SOC, Op_RegF, 27, xmm27->as_VMReg()->next(1));
reg_def XMM27c( SOC, SOC, Op_RegF, 27, xmm27->as_VMReg()->next(2));
reg_def XMM27d( SOC, SOC, Op_RegF, 27, xmm27->as_VMReg()->next(3));
reg_def XMM27e( SOC, SOC, Op_RegF, 27, xmm27->as_VMReg()->next(4));
reg_def XMM27f( SOC, SOC, Op_RegF, 27, xmm27->as_VMReg()->next(5));
reg_def XMM27g( SOC, SOC, Op_RegF, 27, xmm27->as_VMReg()->next(6));
reg_def XMM27h( SOC, SOC, Op_RegF, 27, xmm27->as_VMReg()->next(7));
reg_def XMM27i( SOC, SOC, Op_RegF, 27, xmm27->as_VMReg()->next(8));
reg_def XMM27j( SOC, SOC, Op_RegF, 27, xmm27->as_VMReg()->next(9));
reg_def XMM27k( SOC, SOC, Op_RegF, 27, xmm27->as_VMReg()->next(10));
reg_def XMM27l( SOC, SOC, Op_RegF, 27, xmm27->as_VMReg()->next(11));
reg_def XMM27m( SOC, SOC, Op_RegF, 27, xmm27->as_VMReg()->next(12));
reg_def XMM27n( SOC, SOC, Op_RegF, 27, xmm27->as_VMReg()->next(13));
reg_def XMM27o( SOC, SOC, Op_RegF, 27, xmm27->as_VMReg()->next(14));
reg_def XMM27p( SOC, SOC, Op_RegF, 27, xmm27->as_VMReg()->next(15));

reg_def XMM28 ( SOC, SOC, Op_RegF, 28, xmm28->as_VMReg());
reg_def XMM28b( SOC, SOC, Op_RegF, 28, xmm28->as_VMReg()->next(1));
reg_def XMM28c( SOC, SOC, Op_RegF, 28, xmm28->as_VMReg()->next(2));
reg_def XMM28d( SOC, SOC, Op_RegF, 28, xmm28->as_VMReg()->next(3));
reg_def XMM28e( SOC, SOC, Op_RegF, 28, xmm28->as_VMReg()->next(4));
reg_def XMM28f( SOC, SOC, Op_RegF, 28, xmm28->as_VMReg()->next(5));
reg_def XMM28g( SOC, SOC, Op_RegF, 28, xmm28->as_VMReg()->next(6));
reg_def XMM28h( SOC, SOC, Op_RegF, 28, xmm28->as_VMReg()->next(7));
reg_def XMM28i( SOC, SOC, Op_RegF, 28, xmm28->as_VMReg()->next(8));
reg_def XMM28j( SOC, SOC, Op_RegF, 28, xmm28->as_VMReg()->next(9));
reg_def XMM28k( SOC, SOC, Op_RegF, 28, xmm28->as_VMReg()->next(10));
reg_def XMM28l( SOC, SOC, Op_RegF, 28, xmm28->as_VMReg()->next(11));
reg_def XMM28m( SOC, SOC, Op_RegF, 28, xmm28->as_VMReg()->next(12));
reg_def XMM28n( SOC, SOC, Op_RegF, 28, xmm28->as_VMReg()->next(13));
reg_def XMM28o( SOC, SOC, Op_RegF, 28, xmm28->as_VMReg()->next(14));
reg_def XMM28p( SOC, SOC, Op_RegF, 28, xmm28->as_VMReg()->next(15));

reg_def XMM29 ( SOC, SOC, Op_RegF, 29, xmm29->as_VMReg());
reg_def XMM29b( SOC, SOC, Op_RegF, 29, xmm29->as_VMReg()->next(1));
reg_def XMM29c( SOC, SOC, Op_RegF, 29, xmm29->as_VMReg()->next(2));
reg_def XMM29d( SOC, SOC, Op_RegF, 29, xmm29->as_VMReg()->next(3));
reg_def XMM29e( SOC, SOC, Op_RegF, 29, xmm29->as_VMReg()->next(4));
reg_def XMM29f( SOC, SOC, Op_RegF, 29, xmm29->as_VMReg()->next(5));
reg_def XMM29g( SOC, SOC, Op_RegF, 29, xmm29->as_VMReg()->next(6));
reg_def XMM29h( SOC, SOC, Op_RegF, 29, xmm29->as_VMReg()->next(7));
reg_def XMM29i( SOC, SOC, Op_RegF, 29, xmm29->as_VMReg()->next(8));
reg_def XMM29j( SOC, SOC, Op_RegF, 29, xmm29->as_VMReg()->next(9));
reg_def XMM29k( SOC, SOC, Op_RegF, 29, xmm29->as_VMReg()->next(10));
reg_def XMM29l( SOC, SOC, Op_RegF, 29, xmm29->as_VMReg()->next(11));
reg_def XMM29m( SOC, SOC, Op_RegF, 29, xmm29->as_VMReg()->next(12));
reg_def XMM29n( SOC, SOC, Op_RegF, 29, xmm29->as_VMReg()->next(13));
reg_def XMM29o( SOC, SOC, Op_RegF, 29, xmm29->as_VMReg()->next(14));
reg_def XMM29p( SOC, SOC, Op_RegF, 29, xmm29->as_VMReg()->next(15));

reg_def XMM30 ( SOC, SOC, Op_RegF, 30, xmm30->as_VMReg());
reg_def XMM30b( SOC, SOC, Op_RegF, 30, xmm30->as_VMReg()->next(1));
reg_def XMM30c( SOC, SOC, Op_RegF, 30, xmm30->as_VMReg()->next(2));
reg_def XMM30d( SOC, SOC, Op_RegF, 30, xmm30->as_VMReg()->next(3));
reg_def XMM30e( SOC, SOC, Op_RegF, 30, xmm30->as_VMReg()->next(4));
reg_def XMM30f( SOC, SOC, Op_RegF, 30, xmm30->as_VMReg()->next(5));
reg_def XMM30g( SOC, SOC, Op_RegF, 30, xmm30->as_VMReg()->next(6));
reg_def XMM30h( SOC, SOC, Op_RegF, 30, xmm30->as_VMReg()->next(7));
reg_def XMM30i( SOC, SOC, Op_RegF, 30, xmm30->as_VMReg()->next(8));
reg_def XMM30j( SOC, SOC, Op_RegF, 30, xmm30->as_VMReg()->next(9));
reg_def XMM30k( SOC, SOC, Op_RegF, 30, xmm30->as_VMReg()->next(10));
reg_def XMM30l( SOC, SOC, Op_RegF, 30, xmm30->as_VMReg()->next(11));
reg_def XMM30m( SOC, SOC, Op_RegF, 30, xmm30->as_VMReg()->next(12));
reg_def XMM30n( SOC, SOC, Op_RegF, 30, xmm30->as_VMReg()->next(13));
reg_def XMM30o( SOC, SOC, Op_RegF, 30, xmm30->as_VMReg()->next(14));
reg_def XMM30p( SOC, SOC, Op_RegF, 30, xmm30->as_VMReg()->next(15));

reg_def XMM31 ( SOC, SOC, Op_RegF, 31, xmm31->as_VMReg());
reg_def XMM31b( SOC, SOC, Op_RegF, 31, xmm31->as_VMReg()->next(1));
reg_def XMM31c( SOC, SOC, Op_RegF, 31, xmm31->as_VMReg()->next(2));
reg_def XMM31d( SOC, SOC, Op_RegF, 31, xmm31->as_VMReg()->next(3));
reg_def XMM31e( SOC, SOC, Op_RegF, 31, xmm31->as_VMReg()->next(4));
reg_def XMM31f( SOC, SOC, Op_RegF, 31, xmm31->as_VMReg()->next(5));
reg_def XMM31g( SOC, SOC, Op_RegF, 31, xmm31->as_VMReg()->next(6));
reg_def XMM31h( SOC, SOC, Op_RegF, 31, xmm31->as_VMReg()->next(7));
reg_def XMM31i( SOC, SOC, Op_RegF, 31, xmm31->as_VMReg()->next(8));
reg_def XMM31j( SOC, SOC, Op_RegF, 31, xmm31->as_VMReg()->next(9));
reg_def XMM31k( SOC, SOC, Op_RegF, 31, xmm31->as_VMReg()->next(10));
reg_def XMM31l( SOC, SOC, Op_RegF, 31, xmm31->as_VMReg()->next(11));
reg_def XMM31m( SOC, SOC, Op_RegF, 31, xmm31->as_VMReg()->next(12));
reg_def XMM31n( SOC, SOC, Op_RegF, 31, xmm31->as_VMReg()->next(13));
reg_def XMM31o( SOC, SOC, Op_RegF, 31, xmm31->as_VMReg()->next(14));
reg_def XMM31p( SOC, SOC, Op_RegF, 31, xmm31->as_VMReg()->next(15));

#endif // _LP64

#ifdef _LP64
reg_def RFLAGS(SOC, SOC, 0, 16, VMRegImpl::Bad());
#else
reg_def RFLAGS(SOC, SOC, 0, 8, VMRegImpl::Bad());
#endif // _LP64

// AVX3 Mask Registers.
reg_def K1   (SOC, SOC, Op_RegI,  1, k1->as_VMReg());
reg_def K1_H (SOC, SOC, Op_RegI,  1, k1->as_VMReg()->next());

reg_def K2   (SOC, SOC, Op_RegI,  2, k2->as_VMReg());
reg_def K2_H (SOC, SOC, Op_RegI,  2, k2->as_VMReg()->next());

reg_def K3   (SOC, SOC, Op_RegI,  3, k3->as_VMReg());
reg_def K3_H (SOC, SOC, Op_RegI,  3, k3->as_VMReg()->next());

reg_def K4   (SOC, SOC, Op_RegI,  4, k4->as_VMReg());
reg_def K4_H (SOC, SOC, Op_RegI,  4, k4->as_VMReg()->next());

reg_def K5   (SOC, SOC, Op_RegI,  5, k5->as_VMReg());
reg_def K5_H (SOC, SOC, Op_RegI,  5, k5->as_VMReg()->next());

reg_def K6   (SOC, SOC, Op_RegI,  6, k6->as_VMReg());
reg_def K6_H (SOC, SOC, Op_RegI,  6, k6->as_VMReg()->next());

reg_def K7   (SOC, SOC, Op_RegI,  7, k7->as_VMReg());
reg_def K7_H (SOC, SOC, Op_RegI,  7, k7->as_VMReg()->next());


alloc_class chunk1(XMM0,  XMM0b,  XMM0c,  XMM0d,  XMM0e,  XMM0f,  XMM0g,  XMM0h,  XMM0i,  XMM0j,  XMM0k,  XMM0l,  XMM0m,  XMM0n,  XMM0o,  XMM0p,
                   XMM1,  XMM1b,  XMM1c,  XMM1d,  XMM1e,  XMM1f,  XMM1g,  XMM1h,  XMM1i,  XMM1j,  XMM1k,  XMM1l,  XMM1m,  XMM1n,  XMM1o,  XMM1p,
                   XMM2,  XMM2b,  XMM2c,  XMM2d,  XMM2e,  XMM2f,  XMM2g,  XMM2h,  XMM2i,  XMM2j,  XMM2k,  XMM2l,  XMM2m,  XMM2n,  XMM2o,  XMM2p,
                   XMM3,  XMM3b,  XMM3c,  XMM3d,  XMM3e,  XMM3f,  XMM3g,  XMM3h,  XMM3i,  XMM3j,  XMM3k,  XMM3l,  XMM3m,  XMM3n,  XMM3o,  XMM3p,
                   XMM4,  XMM4b,  XMM4c,  XMM4d,  XMM4e,  XMM4f,  XMM4g,  XMM4h,  XMM4i,  XMM4j,  XMM4k,  XMM4l,  XMM4m,  XMM4n,  XMM4o,  XMM4p,
                   XMM5,  XMM5b,  XMM5c,  XMM5d,  XMM5e,  XMM5f,  XMM5g,  XMM5h,  XMM5i,  XMM5j,  XMM5k,  XMM5l,  XMM5m,  XMM5n,  XMM5o,  XMM5p,
                   XMM6,  XMM6b,  XMM6c,  XMM6d,  XMM6e,  XMM6f,  XMM6g,  XMM6h,  XMM6i,  XMM6j,  XMM6k,  XMM6l,  XMM6m,  XMM6n,  XMM6o,  XMM6p,
                   XMM7,  XMM7b,  XMM7c,  XMM7d,  XMM7e,  XMM7f,  XMM7g,  XMM7h,  XMM7i,  XMM7j,  XMM7k,  XMM7l,  XMM7m,  XMM7n,  XMM7o,  XMM7p
#ifdef _LP64
                  ,XMM8,  XMM8b,  XMM8c,  XMM8d,  XMM8e,  XMM8f,  XMM8g,  XMM8h,  XMM8i,  XMM8j,  XMM8k,  XMM8l,  XMM8m,  XMM8n,  XMM8o,  XMM8p,
                   XMM9,  XMM9b,  XMM9c,  XMM9d,  XMM9e,  XMM9f,  XMM9g,  XMM9h,  XMM9i,  XMM9j,  XMM9k,  XMM9l,  XMM9m,  XMM9n,  XMM9o,  XMM9p,
                   XMM10, XMM10b, XMM10c, XMM10d, XMM10e, XMM10f, XMM10g, XMM10h, XMM10i, XMM10j, XMM10k, XMM10l, XMM10m, XMM10n, XMM10o, XMM10p,
                   XMM11, XMM11b, XMM11c, XMM11d, XMM11e, XMM11f, XMM11g, XMM11h, XMM11i, XMM11j, XMM11k, XMM11l, XMM11m, XMM11n, XMM11o, XMM11p,
                   XMM12, XMM12b, XMM12c, XMM12d, XMM12e, XMM12f, XMM12g, XMM12h, XMM12i, XMM12j, XMM12k, XMM12l, XMM12m, XMM12n, XMM12o, XMM12p,
                   XMM13, XMM13b, XMM13c, XMM13d, XMM13e, XMM13f, XMM13g, XMM13h, XMM13i, XMM13j, XMM13k, XMM13l, XMM13m, XMM13n, XMM13o, XMM13p,
                   XMM14, XMM14b, XMM14c, XMM14d, XMM14e, XMM14f, XMM14g, XMM14h, XMM14i, XMM14j, XMM14k, XMM14l, XMM14m, XMM14n, XMM14o, XMM14p,
                   XMM15, XMM15b, XMM15c, XMM15d, XMM15e, XMM15f, XMM15g, XMM15h, XMM15i, XMM15j, XMM15k, XMM15l, XMM15m, XMM15n, XMM15o, XMM15p
                  ,XMM16, XMM16b, XMM16c, XMM16d, XMM16e, XMM16f, XMM16g, XMM16h, XMM16i, XMM16j, XMM16k, XMM16l, XMM16m, XMM16n, XMM16o, XMM16p,
                   XMM17, XMM17b, XMM17c, XMM17d, XMM17e, XMM17f, XMM17g, XMM17h, XMM17i, XMM17j, XMM17k, XMM17l, XMM17m, XMM17n, XMM17o, XMM17p,
                   XMM18, XMM18b, XMM18c, XMM18d, XMM18e, XMM18f, XMM18g, XMM18h, XMM18i, XMM18j, XMM18k, XMM18l, XMM18m, XMM18n, XMM18o, XMM18p,
                   XMM19, XMM19b, XMM19c, XMM19d, XMM19e, XMM19f, XMM19g, XMM19h, XMM19i, XMM19j, XMM19k, XMM19l, XMM19m, XMM19n, XMM19o, XMM19p,
                   XMM20, XMM20b, XMM20c, XMM20d, XMM20e, XMM20f, XMM20g, XMM20h, XMM20i, XMM20j, XMM20k, XMM20l, XMM20m, XMM20n, XMM20o, XMM20p,
                   XMM21, XMM21b, XMM21c, XMM21d, XMM21e, XMM21f, XMM21g, XMM21h, XMM21i, XMM21j, XMM21k, XMM21l, XMM21m, XMM21n, XMM21o, XMM21p,
                   XMM22, XMM22b, XMM22c, XMM22d, XMM22e, XMM22f, XMM22g, XMM22h, XMM22i, XMM22j, XMM22k, XMM22l, XMM22m, XMM22n, XMM22o, XMM22p,
                   XMM23, XMM23b, XMM23c, XMM23d, XMM23e, XMM23f, XMM23g, XMM23h, XMM23i, XMM23j, XMM23k, XMM23l, XMM23m, XMM23n, XMM23o, XMM23p,
                   XMM24, XMM24b, XMM24c, XMM24d, XMM24e, XMM24f, XMM24g, XMM24h, XMM24i, XMM24j, XMM24k, XMM24l, XMM24m, XMM24n, XMM24o, XMM24p,
                   XMM25, XMM25b, XMM25c, XMM25d, XMM25e, XMM25f, XMM25g, XMM25h, XMM25i, XMM25j, XMM25k, XMM25l, XMM25m, XMM25n, XMM25o, XMM25p,
                   XMM26, XMM26b, XMM26c, XMM26d, XMM26e, XMM26f, XMM26g, XMM26h, XMM26i, XMM26j, XMM26k, XMM26l, XMM26m, XMM26n, XMM26o, XMM26p,
                   XMM27, XMM27b, XMM27c, XMM27d, XMM27e, XMM27f, XMM27g, XMM27h, XMM27i, XMM27j, XMM27k, XMM27l, XMM27m, XMM27n, XMM27o, XMM27p,
                   XMM28, XMM28b, XMM28c, XMM28d, XMM28e, XMM28f, XMM28g, XMM28h, XMM28i, XMM28j, XMM28k, XMM28l, XMM28m, XMM28n, XMM28o, XMM28p,
                   XMM29, XMM29b, XMM29c, XMM29d, XMM29e, XMM29f, XMM29g, XMM29h, XMM29i, XMM29j, XMM29k, XMM29l, XMM29m, XMM29n, XMM29o, XMM29p,
                   XMM30, XMM30b, XMM30c, XMM30d, XMM30e, XMM30f, XMM30g, XMM30h, XMM30i, XMM30j, XMM30k, XMM30l, XMM30m, XMM30n, XMM30o, XMM30p,
                   XMM31, XMM31b, XMM31c, XMM31d, XMM31e, XMM31f, XMM31g, XMM31h, XMM31i, XMM31j, XMM31k, XMM31l, XMM31m, XMM31n, XMM31o, XMM31p
#endif
                      );

alloc_class chunk2(K7, K7_H,
                   K6, K6_H,
                   K5, K5_H,
                   K4, K4_H,
                   K3, K3_H,
                   K2, K2_H,
                   K1, K1_H);

reg_class  vectmask_reg(K1, K1_H,
                        K2, K2_H,
                        K3, K3_H,
                        K4, K4_H,
                        K5, K5_H,
                        K6, K6_H,
                        K7, K7_H);

reg_class vectmask_reg_K1(K1, K1_H);
reg_class vectmask_reg_K2(K2, K2_H);
reg_class vectmask_reg_K3(K3, K3_H);
reg_class vectmask_reg_K4(K4, K4_H);
reg_class vectmask_reg_K5(K5, K5_H);
reg_class vectmask_reg_K6(K6, K6_H);
reg_class vectmask_reg_K7(K7, K7_H);

// flags allocation class should be last.
alloc_class chunk3(RFLAGS);


// Singleton class for condition codes
reg_class int_flags(RFLAGS);

// Class for pre evex float registers
reg_class float_reg_legacy(XMM0,
                    XMM1,
                    XMM2,
                    XMM3,
                    XMM4,
                    XMM5,
                    XMM6,
                    XMM7
#ifdef _LP64
                   ,XMM8,
                    XMM9,
                    XMM10,
                    XMM11,
                    XMM12,
                    XMM13,
                    XMM14,
                    XMM15
#endif
                    );

// Class for evex float registers
reg_class float_reg_evex(XMM0,
                    XMM1,
                    XMM2,
                    XMM3,
                    XMM4,
                    XMM5,
                    XMM6,
                    XMM7
#ifdef _LP64
                   ,XMM8,
                    XMM9,
                    XMM10,
                    XMM11,
                    XMM12,
                    XMM13,
                    XMM14,
                    XMM15,
                    XMM16,
                    XMM17,
                    XMM18,
                    XMM19,
                    XMM20,
                    XMM21,
                    XMM22,
                    XMM23,
                    XMM24,
                    XMM25,
                    XMM26,
                    XMM27,
                    XMM28,
                    XMM29,
                    XMM30,
                    XMM31
#endif
                    );

reg_class_dynamic float_reg(float_reg_evex, float_reg_legacy, %{ VM_Version::supports_evex() %} );
reg_class_dynamic float_reg_vl(float_reg_evex, float_reg_legacy, %{ VM_Version::supports_evex() && VM_Version::supports_avx512vl() %} );

// Class for pre evex double registers
reg_class double_reg_legacy(XMM0,  XMM0b,
                     XMM1,  XMM1b,
                     XMM2,  XMM2b,
                     XMM3,  XMM3b,
                     XMM4,  XMM4b,
                     XMM5,  XMM5b,
                     XMM6,  XMM6b,
                     XMM7,  XMM7b
#ifdef _LP64
                    ,XMM8,  XMM8b,
                     XMM9,  XMM9b,
                     XMM10, XMM10b,
                     XMM11, XMM11b,
                     XMM12, XMM12b,
                     XMM13, XMM13b,
                     XMM14, XMM14b,
                     XMM15, XMM15b
#endif
                     );

// Class for evex double registers
reg_class double_reg_evex(XMM0,  XMM0b,
                     XMM1,  XMM1b,
                     XMM2,  XMM2b,
                     XMM3,  XMM3b,
                     XMM4,  XMM4b,
                     XMM5,  XMM5b,
                     XMM6,  XMM6b,
                     XMM7,  XMM7b
#ifdef _LP64
                    ,XMM8,  XMM8b,
                     XMM9,  XMM9b,
                     XMM10, XMM10b,
                     XMM11, XMM11b,
                     XMM12, XMM12b,
                     XMM13, XMM13b,
                     XMM14, XMM14b,
                     XMM15, XMM15b,
                     XMM16, XMM16b,
                     XMM17, XMM17b,
                     XMM18, XMM18b,
                     XMM19, XMM19b,
                     XMM20, XMM20b,
                     XMM21, XMM21b,
                     XMM22, XMM22b,
                     XMM23, XMM23b,
                     XMM24, XMM24b,
                     XMM25, XMM25b,
                     XMM26, XMM26b,
                     XMM27, XMM27b,
                     XMM28, XMM28b,
                     XMM29, XMM29b,
                     XMM30, XMM30b,
                     XMM31, XMM31b
#endif
                     );

reg_class_dynamic double_reg(double_reg_evex, double_reg_legacy, %{ VM_Version::supports_evex() %} );
reg_class_dynamic double_reg_vl(double_reg_evex, double_reg_legacy, %{ VM_Version::supports_evex() && VM_Version::supports_avx512vl() %} );

// Class for pre evex 32bit vector registers
reg_class vectors_reg_legacy(XMM0,
                      XMM1,
                      XMM2,
                      XMM3,
                      XMM4,
                      XMM5,
                      XMM6,
                      XMM7
#ifdef _LP64
                     ,XMM8,
                      XMM9,
                      XMM10,
                      XMM11,
                      XMM12,
                      XMM13,
                      XMM14,
                      XMM15
#endif
                      );

// Class for evex 32bit vector registers
reg_class vectors_reg_evex(XMM0,
                      XMM1,
                      XMM2,
                      XMM3,
                      XMM4,
                      XMM5,
                      XMM6,
                      XMM7
#ifdef _LP64
                     ,XMM8,
                      XMM9,
                      XMM10,
                      XMM11,
                      XMM12,
                      XMM13,
                      XMM14,
                      XMM15,
                      XMM16,
                      XMM17,
                      XMM18,
                      XMM19,
                      XMM20,
                      XMM21,
                      XMM22,
                      XMM23,
                      XMM24,
                      XMM25,
                      XMM26,
                      XMM27,
                      XMM28,
                      XMM29,
                      XMM30,
                      XMM31
#endif
                      );

reg_class_dynamic vectors_reg(vectors_reg_evex, vectors_reg_legacy, %{ VM_Version::supports_evex() %} );
reg_class_dynamic vectors_reg_vlbwdq(vectors_reg_evex, vectors_reg_legacy, %{ VM_Version::supports_avx512vlbwdq() %} );

// Class for all 64bit vector registers
reg_class vectord_reg_legacy(XMM0,  XMM0b,
                      XMM1,  XMM1b,
                      XMM2,  XMM2b,
                      XMM3,  XMM3b,
                      XMM4,  XMM4b,
                      XMM5,  XMM5b,
                      XMM6,  XMM6b,
                      XMM7,  XMM7b
#ifdef _LP64
                     ,XMM8,  XMM8b,
                      XMM9,  XMM9b,
                      XMM10, XMM10b,
                      XMM11, XMM11b,
                      XMM12, XMM12b,
                      XMM13, XMM13b,
                      XMM14, XMM14b,
                      XMM15, XMM15b
#endif
                      );

// Class for all 64bit vector registers
reg_class vectord_reg_evex(XMM0,  XMM0b,
                      XMM1,  XMM1b,
                      XMM2,  XMM2b,
                      XMM3,  XMM3b,
                      XMM4,  XMM4b,
                      XMM5,  XMM5b,
                      XMM6,  XMM6b,
                      XMM7,  XMM7b
#ifdef _LP64
                     ,XMM8,  XMM8b,
                      XMM9,  XMM9b,
                      XMM10, XMM10b,
                      XMM11, XMM11b,
                      XMM12, XMM12b,
                      XMM13, XMM13b,
                      XMM14, XMM14b,
                      XMM15, XMM15b,
                      XMM16, XMM16b,
                      XMM17, XMM17b,
                      XMM18, XMM18b,
                      XMM19, XMM19b,
                      XMM20, XMM20b,
                      XMM21, XMM21b,
                      XMM22, XMM22b,
                      XMM23, XMM23b,
                      XMM24, XMM24b,
                      XMM25, XMM25b,
                      XMM26, XMM26b,
                      XMM27, XMM27b,
                      XMM28, XMM28b,
                      XMM29, XMM29b,
                      XMM30, XMM30b,
                      XMM31, XMM31b
#endif
                      );

reg_class_dynamic vectord_reg(vectord_reg_evex, vectord_reg_legacy, %{ VM_Version::supports_evex() %} );
reg_class_dynamic vectord_reg_vlbwdq(vectord_reg_evex, vectord_reg_legacy, %{ VM_Version::supports_avx512vlbwdq() %} );

// Class for all 128bit vector registers
reg_class vectorx_reg_legacy(XMM0,  XMM0b,  XMM0c,  XMM0d,
                      XMM1,  XMM1b,  XMM1c,  XMM1d,
                      XMM2,  XMM2b,  XMM2c,  XMM2d,
                      XMM3,  XMM3b,  XMM3c,  XMM3d,
                      XMM4,  XMM4b,  XMM4c,  XMM4d,
                      XMM5,  XMM5b,  XMM5c,  XMM5d,
                      XMM6,  XMM6b,  XMM6c,  XMM6d,
                      XMM7,  XMM7b,  XMM7c,  XMM7d
#ifdef _LP64
                     ,XMM8,  XMM8b,  XMM8c,  XMM8d,
                      XMM9,  XMM9b,  XMM9c,  XMM9d,
                      XMM10, XMM10b, XMM10c, XMM10d,
                      XMM11, XMM11b, XMM11c, XMM11d,
                      XMM12, XMM12b, XMM12c, XMM12d,
                      XMM13, XMM13b, XMM13c, XMM13d,
                      XMM14, XMM14b, XMM14c, XMM14d,
                      XMM15, XMM15b, XMM15c, XMM15d
#endif
                      );

// Class for all 128bit vector registers
reg_class vectorx_reg_evex(XMM0,  XMM0b,  XMM0c,  XMM0d,
                      XMM1,  XMM1b,  XMM1c,  XMM1d,
                      XMM2,  XMM2b,  XMM2c,  XMM2d,
                      XMM3,  XMM3b,  XMM3c,  XMM3d,
                      XMM4,  XMM4b,  XMM4c,  XMM4d,
                      XMM5,  XMM5b,  XMM5c,  XMM5d,
                      XMM6,  XMM6b,  XMM6c,  XMM6d,
                      XMM7,  XMM7b,  XMM7c,  XMM7d
#ifdef _LP64
                     ,XMM8,  XMM8b,  XMM8c,  XMM8d,
                      XMM9,  XMM9b,  XMM9c,  XMM9d,
                      XMM10, XMM10b, XMM10c, XMM10d,
                      XMM11, XMM11b, XMM11c, XMM11d,
                      XMM12, XMM12b, XMM12c, XMM12d,
                      XMM13, XMM13b, XMM13c, XMM13d,
                      XMM14, XMM14b, XMM14c, XMM14d,
                      XMM15, XMM15b, XMM15c, XMM15d,
                      XMM16, XMM16b, XMM16c, XMM16d,
                      XMM17, XMM17b, XMM17c, XMM17d,
                      XMM18, XMM18b, XMM18c, XMM18d,
                      XMM19, XMM19b, XMM19c, XMM19d,
                      XMM20, XMM20b, XMM20c, XMM20d,
                      XMM21, XMM21b, XMM21c, XMM21d,
                      XMM22, XMM22b, XMM22c, XMM22d,
                      XMM23, XMM23b, XMM23c, XMM23d,
                      XMM24, XMM24b, XMM24c, XMM24d,
                      XMM25, XMM25b, XMM25c, XMM25d,
                      XMM26, XMM26b, XMM26c, XMM26d,
                      XMM27, XMM27b, XMM27c, XMM27d,
                      XMM28, XMM28b, XMM28c, XMM28d,
                      XMM29, XMM29b, XMM29c, XMM29d,
                      XMM30, XMM30b, XMM30c, XMM30d,
                      XMM31, XMM31b, XMM31c, XMM31d
#endif
                      );

reg_class_dynamic vectorx_reg(vectorx_reg_evex, vectorx_reg_legacy, %{ VM_Version::supports_evex() %} );
reg_class_dynamic vectorx_reg_vlbwdq(vectorx_reg_evex, vectorx_reg_legacy, %{ VM_Version::supports_avx512vlbwdq() %} );

// Class for all 256bit vector registers
reg_class vectory_reg_legacy(XMM0,  XMM0b,  XMM0c,  XMM0d,  XMM0e,  XMM0f,  XMM0g,  XMM0h,
                      XMM1,  XMM1b,  XMM1c,  XMM1d,  XMM1e,  XMM1f,  XMM1g,  XMM1h,
                      XMM2,  XMM2b,  XMM2c,  XMM2d,  XMM2e,  XMM2f,  XMM2g,  XMM2h,
                      XMM3,  XMM3b,  XMM3c,  XMM3d,  XMM3e,  XMM3f,  XMM3g,  XMM3h,
                      XMM4,  XMM4b,  XMM4c,  XMM4d,  XMM4e,  XMM4f,  XMM4g,  XMM4h,
                      XMM5,  XMM5b,  XMM5c,  XMM5d,  XMM5e,  XMM5f,  XMM5g,  XMM5h,
                      XMM6,  XMM6b,  XMM6c,  XMM6d,  XMM6e,  XMM6f,  XMM6g,  XMM6h,
                      XMM7,  XMM7b,  XMM7c,  XMM7d,  XMM7e,  XMM7f,  XMM7g,  XMM7h
#ifdef _LP64
                     ,XMM8,  XMM8b,  XMM8c,  XMM8d,  XMM8e,  XMM8f,  XMM8g,  XMM8h,
                      XMM9,  XMM9b,  XMM9c,  XMM9d,  XMM9e,  XMM9f,  XMM9g,  XMM9h,
                      XMM10, XMM10b, XMM10c, XMM10d, XMM10e, XMM10f, XMM10g, XMM10h,
                      XMM11, XMM11b, XMM11c, XMM11d, XMM11e, XMM11f, XMM11g, XMM11h,
                      XMM12, XMM12b, XMM12c, XMM12d, XMM12e, XMM12f, XMM12g, XMM12h,
                      XMM13, XMM13b, XMM13c, XMM13d, XMM13e, XMM13f, XMM13g, XMM13h,
                      XMM14, XMM14b, XMM14c, XMM14d, XMM14e, XMM14f, XMM14g, XMM14h,
                      XMM15, XMM15b, XMM15c, XMM15d, XMM15e, XMM15f, XMM15g, XMM15h
#endif
                      );

// Class for all 256bit vector registers
reg_class vectory_reg_evex(XMM0,  XMM0b,  XMM0c,  XMM0d,  XMM0e,  XMM0f,  XMM0g,  XMM0h,
                      XMM1,  XMM1b,  XMM1c,  XMM1d,  XMM1e,  XMM1f,  XMM1g,  XMM1h,
                      XMM2,  XMM2b,  XMM2c,  XMM2d,  XMM2e,  XMM2f,  XMM2g,  XMM2h,
                      XMM3,  XMM3b,  XMM3c,  XMM3d,  XMM3e,  XMM3f,  XMM3g,  XMM3h,
                      XMM4,  XMM4b,  XMM4c,  XMM4d,  XMM4e,  XMM4f,  XMM4g,  XMM4h,
                      XMM5,  XMM5b,  XMM5c,  XMM5d,  XMM5e,  XMM5f,  XMM5g,  XMM5h,
                      XMM6,  XMM6b,  XMM6c,  XMM6d,  XMM6e,  XMM6f,  XMM6g,  XMM6h,
                      XMM7,  XMM7b,  XMM7c,  XMM7d,  XMM7e,  XMM7f,  XMM7g,  XMM7h
#ifdef _LP64
                     ,XMM8,  XMM8b,  XMM8c,  XMM8d,  XMM8e,  XMM8f,  XMM8g,  XMM8h,
                      XMM9,  XMM9b,  XMM9c,  XMM9d,  XMM9e,  XMM9f,  XMM9g,  XMM9h,
                      XMM10, XMM10b, XMM10c, XMM10d, XMM10e, XMM10f, XMM10g, XMM10h,
                      XMM11, XMM11b, XMM11c, XMM11d, XMM11e, XMM11f, XMM11g, XMM11h,
                      XMM12, XMM12b, XMM12c, XMM12d, XMM12e, XMM12f, XMM12g, XMM12h,
                      XMM13, XMM13b, XMM13c, XMM13d, XMM13e, XMM13f, XMM13g, XMM13h,
                      XMM14, XMM14b, XMM14c, XMM14d, XMM14e, XMM14f, XMM14g, XMM14h,
                      XMM15, XMM15b, XMM15c, XMM15d, XMM15e, XMM15f, XMM15g, XMM15h,
                      XMM16, XMM16b, XMM16c, XMM16d, XMM16e, XMM16f, XMM16g, XMM16h,
                      XMM17, XMM17b, XMM17c, XMM17d, XMM17e, XMM17f, XMM17g, XMM17h,
                      XMM18, XMM18b, XMM18c, XMM18d, XMM18e, XMM18f, XMM18g, XMM18h,
                      XMM19, XMM19b, XMM19c, XMM19d, XMM19e, XMM19f, XMM19g, XMM19h,
                      XMM20, XMM20b, XMM20c, XMM20d, XMM20e, XMM20f, XMM20g, XMM20h,
                      XMM21, XMM21b, XMM21c, XMM21d, XMM21e, XMM21f, XMM21g, XMM21h,
                      XMM22, XMM22b, XMM22c, XMM22d, XMM22e, XMM22f, XMM22g, XMM22h,
                      XMM23, XMM23b, XMM23c, XMM23d, XMM23e, XMM23f, XMM23g, XMM23h,
                      XMM24, XMM24b, XMM24c, XMM24d, XMM24e, XMM24f, XMM24g, XMM24h,
                      XMM25, XMM25b, XMM25c, XMM25d, XMM25e, XMM25f, XMM25g, XMM25h,
                      XMM26, XMM26b, XMM26c, XMM26d, XMM26e, XMM26f, XMM26g, XMM26h,
                      XMM27, XMM27b, XMM27c, XMM27d, XMM27e, XMM27f, XMM27g, XMM27h,
                      XMM28, XMM28b, XMM28c, XMM28d, XMM28e, XMM28f, XMM28g, XMM28h,
                      XMM29, XMM29b, XMM29c, XMM29d, XMM29e, XMM29f, XMM29g, XMM29h,
                      XMM30, XMM30b, XMM30c, XMM30d, XMM30e, XMM30f, XMM30g, XMM30h,
                      XMM31, XMM31b, XMM31c, XMM31d, XMM31e, XMM31f, XMM31g, XMM31h
#endif
                      );

reg_class_dynamic vectory_reg(vectory_reg_evex, vectory_reg_legacy, %{ VM_Version::supports_evex() %} );
reg_class_dynamic vectory_reg_vlbwdq(vectory_reg_evex, vectory_reg_legacy, %{ VM_Version::supports_avx512vlbwdq() %} );

// Class for all 512bit vector registers
reg_class vectorz_reg_evex(XMM0,  XMM0b,  XMM0c,  XMM0d,  XMM0e,  XMM0f,  XMM0g,  XMM0h,  XMM0i,  XMM0j,  XMM0k,  XMM0l,  XMM0m,  XMM0n,  XMM0o,  XMM0p,
                      XMM1,  XMM1b,  XMM1c,  XMM1d,  XMM1e,  XMM1f,  XMM1g,  XMM1h,  XMM1i,  XMM1j,  XMM1k,  XMM1l,  XMM1m,  XMM1n,  XMM1o,  XMM1p,
                      XMM2,  XMM2b,  XMM2c,  XMM2d,  XMM2e,  XMM2f,  XMM2g,  XMM2h,  XMM2i,  XMM2j,  XMM2k,  XMM2l,  XMM2m,  XMM2n,  XMM2o,  XMM2p,
                      XMM3,  XMM3b,  XMM3c,  XMM3d,  XMM3e,  XMM3f,  XMM3g,  XMM3h,  XMM3i,  XMM3j,  XMM3k,  XMM3l,  XMM3m,  XMM3n,  XMM3o,  XMM3p,
                      XMM4,  XMM4b,  XMM4c,  XMM4d,  XMM4e,  XMM4f,  XMM4g,  XMM4h,  XMM4i,  XMM4j,  XMM4k,  XMM4l,  XMM4m,  XMM4n,  XMM4o,  XMM4p,
                      XMM5,  XMM5b,  XMM5c,  XMM5d,  XMM5e,  XMM5f,  XMM5g,  XMM5h,  XMM5i,  XMM5j,  XMM5k,  XMM5l,  XMM5m,  XMM5n,  XMM5o,  XMM5p,
                      XMM6,  XMM6b,  XMM6c,  XMM6d,  XMM6e,  XMM6f,  XMM6g,  XMM6h,  XMM6i,  XMM6j,  XMM6k,  XMM6l,  XMM6m,  XMM6n,  XMM6o,  XMM6p,
                      XMM7,  XMM7b,  XMM7c,  XMM7d,  XMM7e,  XMM7f,  XMM7g,  XMM7h,  XMM7i,  XMM7j,  XMM7k,  XMM7l,  XMM7m,  XMM7n,  XMM7o,  XMM7p
#ifdef _LP64
                     ,XMM8,  XMM8b,  XMM8c,  XMM8d,  XMM8e,  XMM8f,  XMM8g,  XMM8h,  XMM8i,  XMM8j,  XMM8k,  XMM8l,  XMM8m,  XMM8n,  XMM8o,  XMM8p,
                      XMM9,  XMM9b,  XMM9c,  XMM9d,  XMM9e,  XMM9f,  XMM9g,  XMM9h,  XMM9i,  XMM9j,  XMM9k,  XMM9l,  XMM9m,  XMM9n,  XMM9o,  XMM9p,
                      XMM10, XMM10b, XMM10c, XMM10d, XMM10e, XMM10f, XMM10g, XMM10h, XMM10i, XMM10j, XMM10k, XMM10l, XMM10m, XMM10n, XMM10o, XMM10p,
                      XMM11, XMM11b, XMM11c, XMM11d, XMM11e, XMM11f, XMM11g, XMM11h, XMM11i, XMM11j, XMM11k, XMM11l, XMM11m, XMM11n, XMM11o, XMM11p,
                      XMM12, XMM12b, XMM12c, XMM12d, XMM12e, XMM12f, XMM12g, XMM12h, XMM12i, XMM12j, XMM12k, XMM12l, XMM12m, XMM12n, XMM12o, XMM12p,
                      XMM13, XMM13b, XMM13c, XMM13d, XMM13e, XMM13f, XMM13g, XMM13h, XMM13i, XMM13j, XMM13k, XMM13l, XMM13m, XMM13n, XMM13o, XMM13p,
                      XMM14, XMM14b, XMM14c, XMM14d, XMM14e, XMM14f, XMM14g, XMM14h, XMM14i, XMM14j, XMM14k, XMM14l, XMM14m, XMM14n, XMM14o, XMM14p,
                      XMM15, XMM15b, XMM15c, XMM15d, XMM15e, XMM15f, XMM15g, XMM15h, XMM15i, XMM15j, XMM15k, XMM15l, XMM15m, XMM15n, XMM15o, XMM15p
                     ,XMM16, XMM16b, XMM16c, XMM16d, XMM16e, XMM16f, XMM16g, XMM16h, XMM16i, XMM16j, XMM16k, XMM16l, XMM16m, XMM16n, XMM16o, XMM16p,
                      XMM17, XMM17b, XMM17c, XMM17d, XMM17e, XMM17f, XMM17g, XMM17h, XMM17i, XMM17j, XMM17k, XMM17l, XMM17m, XMM17n, XMM17o, XMM17p,
                      XMM18, XMM18b, XMM18c, XMM18d, XMM18e, XMM18f, XMM18g, XMM18h, XMM18i, XMM18j, XMM18k, XMM18l, XMM18m, XMM18n, XMM18o, XMM18p,
                      XMM19, XMM19b, XMM19c, XMM19d, XMM19e, XMM19f, XMM19g, XMM19h, XMM19i, XMM19j, XMM19k, XMM19l, XMM19m, XMM19n, XMM19o, XMM19p,
                      XMM20, XMM20b, XMM20c, XMM20d, XMM20e, XMM20f, XMM20g, XMM20h, XMM20i, XMM20j, XMM20k, XMM20l, XMM20m, XMM20n, XMM20o, XMM20p,
                      XMM21, XMM21b, XMM21c, XMM21d, XMM21e, XMM21f, XMM21g, XMM21h, XMM21i, XMM21j, XMM21k, XMM21l, XMM21m, XMM21n, XMM21o, XMM21p,
                      XMM22, XMM22b, XMM22c, XMM22d, XMM22e, XMM22f, XMM22g, XMM22h, XMM22i, XMM22j, XMM22k, XMM22l, XMM22m, XMM22n, XMM22o, XMM22p,
                      XMM23, XMM23b, XMM23c, XMM23d, XMM23e, XMM23f, XMM23g, XMM23h, XMM23i, XMM23j, XMM23k, XMM23l, XMM23m, XMM23n, XMM23o, XMM23p,
                      XMM24, XMM24b, XMM24c, XMM24d, XMM24e, XMM24f, XMM24g, XMM24h, XMM24i, XMM24j, XMM24k, XMM24l, XMM24m, XMM24n, XMM24o, XMM24p,
                      XMM25, XMM25b, XMM25c, XMM25d, XMM25e, XMM25f, XMM25g, XMM25h, XMM25i, XMM25j, XMM25k, XMM25l, XMM25m, XMM25n, XMM25o, XMM25p,
                      XMM26, XMM26b, XMM26c, XMM26d, XMM26e, XMM26f, XMM26g, XMM26h, XMM26i, XMM26j, XMM26k, XMM26l, XMM26m, XMM26n, XMM26o, XMM26p,
                      XMM27, XMM27b, XMM27c, XMM27d, XMM27e, XMM27f, XMM27g, XMM27h, XMM27i, XMM27j, XMM27k, XMM27l, XMM27m, XMM27n, XMM27o, XMM27p,
                      XMM28, XMM28b, XMM28c, XMM28d, XMM28e, XMM28f, XMM28g, XMM28h, XMM28i, XMM28j, XMM28k, XMM28l, XMM28m, XMM28n, XMM28o, XMM28p,
                      XMM29, XMM29b, XMM29c, XMM29d, XMM29e, XMM29f, XMM29g, XMM29h, XMM29i, XMM29j, XMM29k, XMM29l, XMM29m, XMM29n, XMM29o, XMM29p,
                      XMM30, XMM30b, XMM30c, XMM30d, XMM30e, XMM30f, XMM30g, XMM30h, XMM30i, XMM30j, XMM30k, XMM30l, XMM30m, XMM30n, XMM30o, XMM30p,
                      XMM31, XMM31b, XMM31c, XMM31d, XMM31e, XMM31f, XMM31g, XMM31h, XMM31i, XMM31j, XMM31k, XMM31l, XMM31m, XMM31n, XMM31o, XMM31p
#endif
                      );

// Class for restricted 512bit vector registers
reg_class vectorz_reg_legacy(XMM0,  XMM0b,  XMM0c,  XMM0d,  XMM0e,  XMM0f,  XMM0g,  XMM0h,  XMM0i,  XMM0j,  XMM0k,  XMM0l,  XMM0m,  XMM0n,  XMM0o,  XMM0p,
                      XMM1,  XMM1b,  XMM1c,  XMM1d,  XMM1e,  XMM1f,  XMM1g,  XMM1h,  XMM1i,  XMM1j,  XMM1k,  XMM1l,  XMM1m,  XMM1n,  XMM1o,  XMM1p,
                      XMM2,  XMM2b,  XMM2c,  XMM2d,  XMM2e,  XMM2f,  XMM2g,  XMM2h,  XMM2i,  XMM2j,  XMM2k,  XMM2l,  XMM2m,  XMM2n,  XMM2o,  XMM2p,
                      XMM3,  XMM3b,  XMM3c,  XMM3d,  XMM3e,  XMM3f,  XMM3g,  XMM3h,  XMM3i,  XMM3j,  XMM3k,  XMM3l,  XMM3m,  XMM3n,  XMM3o,  XMM3p,
                      XMM4,  XMM4b,  XMM4c,  XMM4d,  XMM4e,  XMM4f,  XMM4g,  XMM4h,  XMM4i,  XMM4j,  XMM4k,  XMM4l,  XMM4m,  XMM4n,  XMM4o,  XMM4p,
                      XMM5,  XMM5b,  XMM5c,  XMM5d,  XMM5e,  XMM5f,  XMM5g,  XMM5h,  XMM5i,  XMM5j,  XMM5k,  XMM5l,  XMM5m,  XMM5n,  XMM5o,  XMM5p,
                      XMM6,  XMM6b,  XMM6c,  XMM6d,  XMM6e,  XMM6f,  XMM6g,  XMM6h,  XMM6i,  XMM6j,  XMM6k,  XMM6l,  XMM6m,  XMM6n,  XMM6o,  XMM6p,
                      XMM7,  XMM7b,  XMM7c,  XMM7d,  XMM7e,  XMM7f,  XMM7g,  XMM7h,  XMM7i,  XMM7j,  XMM7k,  XMM7l,  XMM7m,  XMM7n,  XMM7o,  XMM7p
#ifdef _LP64
                     ,XMM8,  XMM8b,  XMM8c,  XMM8d,  XMM8e,  XMM8f,  XMM8g,  XMM8h,  XMM8i,  XMM8j,  XMM8k,  XMM8l,  XMM8m,  XMM8n,  XMM8o,  XMM8p,
                      XMM9,  XMM9b,  XMM9c,  XMM9d,  XMM9e,  XMM9f,  XMM9g,  XMM9h,  XMM9i,  XMM9j,  XMM9k,  XMM9l,  XMM9m,  XMM9n,  XMM9o,  XMM9p,
                      XMM10, XMM10b, XMM10c, XMM10d, XMM10e, XMM10f, XMM10g, XMM10h, XMM10i, XMM10j, XMM10k, XMM10l, XMM10m, XMM10n, XMM10o, XMM10p,
                      XMM11, XMM11b, XMM11c, XMM11d, XMM11e, XMM11f, XMM11g, XMM11h, XMM11i, XMM11j, XMM11k, XMM11l, XMM11m, XMM11n, XMM11o, XMM11p,
                      XMM12, XMM12b, XMM12c, XMM12d, XMM12e, XMM12f, XMM12g, XMM12h, XMM12i, XMM12j, XMM12k, XMM12l, XMM12m, XMM12n, XMM12o, XMM12p,
                      XMM13, XMM13b, XMM13c, XMM13d, XMM13e, XMM13f, XMM13g, XMM13h, XMM13i, XMM13j, XMM13k, XMM13l, XMM13m, XMM13n, XMM13o, XMM13p,
                      XMM14, XMM14b, XMM14c, XMM14d, XMM14e, XMM14f, XMM14g, XMM14h, XMM14i, XMM14j, XMM14k, XMM14l, XMM14m, XMM14n, XMM14o, XMM14p,
                      XMM15, XMM15b, XMM15c, XMM15d, XMM15e, XMM15f, XMM15g, XMM15h, XMM15i, XMM15j, XMM15k, XMM15l, XMM15m, XMM15n, XMM15o, XMM15p
#endif
                      );

reg_class_dynamic vectorz_reg   (vectorz_reg_evex, vectorz_reg_legacy, %{ VM_Version::supports_evex() %} );
reg_class_dynamic vectorz_reg_vl(vectorz_reg_evex, vectorz_reg_legacy, %{ VM_Version::supports_evex() && VM_Version::supports_avx512vl() %} );

reg_class xmm0_reg(XMM0, XMM0b, XMM0c, XMM0d);
%}


//----------SOURCE BLOCK-------------------------------------------------------
// This is a block of C++ code which provides values, functions, and
// definitions necessary in the rest of the architecture description

source_hpp %{
// Header information of the source block.
// Method declarations/definitions which are used outside
// the ad-scope can conveniently be defined here.
//
// To keep related declarations/definitions/uses close together,
// we switch between source %{ }% and source_hpp %{ }% freely as needed.

#include "runtime/vm_version.hpp"

class NativeJump;

class CallStubImpl {

  //--------------------------------------------------------------
  //---<  Used for optimization in Compile::shorten_branches  >---
  //--------------------------------------------------------------

 public:
  // Size of call trampoline stub.
  static uint size_call_trampoline() {
    return 0; // no call trampolines on this platform
  }

  // number of relocations needed by a call trampoline stub
  static uint reloc_call_trampoline() {
    return 0; // no call trampolines on this platform
  }
};

class HandlerImpl {

 public:

  static int emit_exception_handler(CodeBuffer &cbuf);
  static int emit_deopt_handler(CodeBuffer& cbuf);

  static uint size_exception_handler() {
    // NativeCall instruction size is the same as NativeJump.
    // exception handler starts out as jump and can be patched to
    // a call be deoptimization.  (4932387)
    // Note that this value is also credited (in output.cpp) to
    // the size of the code section.
    return NativeJump::instruction_size;
  }

#ifdef _LP64
  static uint size_deopt_handler() {
    // three 5 byte instructions plus one move for unreachable address.
    return 15+3;
  }
#else
  static uint size_deopt_handler() {
    // NativeCall instruction size is the same as NativeJump.
    // exception handler starts out as jump and can be patched to
    // a call be deoptimization.  (4932387)
    // Note that this value is also credited (in output.cpp) to
    // the size of the code section.
    return 5 + NativeJump::instruction_size; // pushl(); jmp;
  }
#endif
};

inline Assembler::AvxVectorLen vector_length_encoding(int bytes) {
  switch(bytes) {
    case  4: // fall-through
    case  8: // fall-through
    case 16: return Assembler::AVX_128bit;
    case 32: return Assembler::AVX_256bit;
    case 64: return Assembler::AVX_512bit;

    default: {
      ShouldNotReachHere();
      return Assembler::AVX_NoVec;
    }
  }
}

static inline Assembler::AvxVectorLen vector_length_encoding(const Node* n) {
  return vector_length_encoding(Matcher::vector_length_in_bytes(n));
}

static inline Assembler::AvxVectorLen vector_length_encoding(const MachNode* use, MachOper* opnd) {
  uint def_idx = use->operand_index(opnd);
  Node* def = use->in(def_idx);
  return vector_length_encoding(def);
}

static inline bool is_vector_popcount_predicate(BasicType bt) {
  return (is_subword_type(bt) && VM_Version::supports_avx512_bitalg()) ||
         (is_non_subword_integral_type(bt) && VM_Version::supports_avx512_vpopcntdq());
}

static inline bool is_clz_non_subword_predicate_evex(BasicType bt, int vlen_bytes) {
  return is_non_subword_integral_type(bt) && VM_Version::supports_avx512cd() &&
           (VM_Version::supports_avx512vl() || vlen_bytes == 64);
}

class Node::PD {
public:
  enum NodeFlags {
    Flag_intel_jcc_erratum    = Node::_last_flag << 1,
    Flag_sets_carry_flag      = Node::_last_flag << 2,
    Flag_sets_parity_flag     = Node::_last_flag << 3,
    Flag_sets_zero_flag       = Node::_last_flag << 4,
    Flag_sets_overflow_flag   = Node::_last_flag << 5,
    Flag_sets_sign_flag       = Node::_last_flag << 6,
    Flag_clears_carry_flag    = Node::_last_flag << 7,
    Flag_clears_parity_flag   = Node::_last_flag << 8,
    Flag_clears_zero_flag     = Node::_last_flag << 9,
    Flag_clears_overflow_flag = Node::_last_flag << 10,
    Flag_clears_sign_flag     = Node::_last_flag << 11,
    _last_flag                = Flag_clears_sign_flag
  };
};

%} // end source_hpp

source %{

#include "opto/addnode.hpp"
#include "c2_intelJccErratum_x86.hpp"

void PhaseOutput::pd_perform_mach_node_analysis() {
  if (VM_Version::has_intel_jcc_erratum()) {
    int extra_padding = IntelJccErratum::tag_affected_machnodes(C, C->cfg(), C->regalloc());
    _buf_sizes._code += extra_padding;
  }
}

int MachNode::pd_alignment_required() const {
  if (VM_Version::has_intel_jcc_erratum() && IntelJccErratum::is_jcc_erratum_branch(this)) {
    // Conservatively add worst case padding. We assume that relocInfo::addr_unit() is 1 on x86.
    return IntelJccErratum::largest_jcc_size() + 1;
  } else {
    return 1;
  }
}

int MachNode::compute_padding(int current_offset) const {
  if (flags() & Node::PD::Flag_intel_jcc_erratum) {
    Compile* C = Compile::current();
    PhaseOutput* output = C->output();
    Block* block = output->block();
    int index = output->index();
    return IntelJccErratum::compute_padding(current_offset, this, block, index, C->regalloc());
  } else {
    return 0;
  }
}

// Emit exception handler code.
// Stuff framesize into a register and call a VM stub routine.
int HandlerImpl::emit_exception_handler(CodeBuffer& cbuf) {

  // Note that the code buffer's insts_mark is always relative to insts.
  // That's why we must use the macroassembler to generate a handler.
  C2_MacroAssembler _masm(&cbuf);
  address base = __ start_a_stub(size_exception_handler());
  if (base == NULL) {
    ciEnv::current()->record_failure("CodeCache is full");
    return 0;  // CodeBuffer::expand failed
  }
  int offset = __ offset();
  __ jump(RuntimeAddress(OptoRuntime::exception_blob()->entry_point()));
  assert(__ offset() - offset <= (int) size_exception_handler(), "overflow");
  __ end_a_stub();
  return offset;
}

// Emit deopt handler code.
int HandlerImpl::emit_deopt_handler(CodeBuffer& cbuf) {

  // Note that the code buffer's insts_mark is always relative to insts.
  // That's why we must use the macroassembler to generate a handler.
  C2_MacroAssembler _masm(&cbuf);
  address base = __ start_a_stub(size_deopt_handler());
  if (base == NULL) {
    ciEnv::current()->record_failure("CodeCache is full");
    return 0;  // CodeBuffer::expand failed
  }
  int offset = __ offset();

#ifdef _LP64
  address the_pc = (address) __ pc();
  Label next;
  // push a "the_pc" on the stack without destroying any registers
  // as they all may be live.

  // push address of "next"
  __ call(next, relocInfo::none); // reloc none is fine since it is a disp32
  __ bind(next);
  // adjust it so it matches "the_pc"
  __ subptr(Address(rsp, 0), __ offset() - offset);
#else
  InternalAddress here(__ pc());
  __ pushptr(here.addr(), noreg);
#endif

  __ jump(RuntimeAddress(SharedRuntime::deopt_blob()->unpack()));
  assert(__ offset() - offset <= (int) size_deopt_handler(), "overflow %d", (__ offset() - offset));
  __ end_a_stub();
  return offset;
}

Assembler::Width widthForType(BasicType bt) {
  if (bt == T_BYTE) {
    return Assembler::B;
  } else if (bt == T_SHORT) {
    return Assembler::W;
  } else if (bt == T_INT) {
    return Assembler::D;
  } else {
    assert(bt == T_LONG, "not a long: %s", type2name(bt));
    return Assembler::Q;
  }
}

//=============================================================================

  // Float masks come from different places depending on platform.
#ifdef _LP64
  static address float_signmask()  { return StubRoutines::x86::float_sign_mask(); }
  static address float_signflip()  { return StubRoutines::x86::float_sign_flip(); }
  static address double_signmask() { return StubRoutines::x86::double_sign_mask(); }
  static address double_signflip() { return StubRoutines::x86::double_sign_flip(); }
#else
  static address float_signmask()  { return (address)float_signmask_pool; }
  static address float_signflip()  { return (address)float_signflip_pool; }
  static address double_signmask() { return (address)double_signmask_pool; }
  static address double_signflip() { return (address)double_signflip_pool; }
#endif
  static address vector_short_to_byte_mask() { return StubRoutines::x86::vector_short_to_byte_mask(); }
  static address vector_int_to_byte_mask() { return StubRoutines::x86::vector_int_to_byte_mask(); }
  static address vector_byte_perm_mask() { return StubRoutines::x86::vector_byte_perm_mask(); }
  static address vector_long_sign_mask() { return StubRoutines::x86::vector_long_sign_mask(); }
  static address vector_all_bits_set() { return StubRoutines::x86::vector_all_bits_set(); }
  static address vector_int_mask_cmp_bits() { return StubRoutines::x86::vector_int_mask_cmp_bits(); }
  static address vector_int_to_short_mask() { return StubRoutines::x86::vector_int_to_short_mask(); }
  static address vector_byte_shufflemask() { return StubRoutines::x86::vector_byte_shuffle_mask(); }
  static address vector_short_shufflemask() { return StubRoutines::x86::vector_short_shuffle_mask(); }
  static address vector_int_shufflemask() { return StubRoutines::x86::vector_int_shuffle_mask(); }
  static address vector_long_shufflemask() { return StubRoutines::x86::vector_long_shuffle_mask(); }
  static address vector_32_bit_mask() { return StubRoutines::x86::vector_32_bit_mask(); }
  static address vector_64_bit_mask() { return StubRoutines::x86::vector_64_bit_mask(); }
  static address vector_float_signflip() { return StubRoutines::x86::vector_float_sign_flip();}
  static address vector_double_signflip() { return StubRoutines::x86::vector_double_sign_flip();}

//=============================================================================
bool Matcher::match_rule_supported(int opcode) {
  if (!has_match_rule(opcode)) {
    return false; // no match rule present
  }
  const bool is_LP64 = LP64_ONLY(true) NOT_LP64(false);
  switch (opcode) {
    case Op_AbsVL:
    case Op_StoreVectorScatter:
      if (UseAVX < 3) {
        return false;
      }
      break;
    case Op_PopCountI:
    case Op_PopCountL:
      if (!UsePopCountInstruction) {
        return false;
      }
      break;
    case Op_PopCountVI:
      if (UseAVX < 2) {
        return false;
      }
      break;
    case Op_PopCountVL:
      if (UseAVX < 2) {
        return false;
      }
      break;
    case Op_MulVI:
      if ((UseSSE < 4) && (UseAVX < 1)) { // only with SSE4_1 or AVX
        return false;
      }
      break;
    case Op_MulVL:
      if (UseSSE < 4) { // only with SSE4_1 or AVX
        return false;
      }
      break;
    case Op_MulReductionVL:
      if (VM_Version::supports_avx512dq() == false) {
        return false;
      }
      break;
    case Op_AddReductionVL:
      if (UseSSE < 2) { // requires at least SSE2
        return false;
      }
      break;
    case Op_AbsVB:
    case Op_AbsVS:
    case Op_AbsVI:
    case Op_AddReductionVI:
    case Op_AndReductionV:
    case Op_OrReductionV:
    case Op_XorReductionV:
      if (UseSSE < 3) { // requires at least SSSE3
        return false;
      }
      break;
    case Op_VectorLoadShuffle:
    case Op_VectorRearrange:
    case Op_MulReductionVI:
      if (UseSSE < 4) { // requires at least SSE4
        return false;
      }
      break;
    case Op_IsInfiniteF:
    case Op_IsInfiniteD:
      if (!VM_Version::supports_avx512dq()) {
        return false;
      }
      break;
    case Op_SqrtVD:
    case Op_SqrtVF:
    case Op_VectorMaskCmp:
    case Op_VectorCastB2X:
    case Op_VectorCastS2X:
    case Op_VectorCastI2X:
    case Op_VectorCastL2X:
    case Op_VectorCastF2X:
    case Op_VectorCastD2X:
    case Op_VectorUCastB2X:
    case Op_VectorUCastS2X:
    case Op_VectorUCastI2X:
    case Op_VectorMaskCast:
      if (UseAVX < 1) { // enabled for AVX only
        return false;
      }
      break;
    case Op_PopulateIndex:
      if (!is_LP64 || (UseAVX < 2)) {
        return false;
      }
      break;
    case Op_RoundVF:
      if (UseAVX < 2) { // enabled for AVX2 only
        return false;
      }
      break;
    case Op_RoundVD:
      if (UseAVX < 3) {
        return false;  // enabled for AVX3 only
      }
      break;
    case Op_CompareAndSwapL:
#ifdef _LP64
    case Op_CompareAndSwapP:
#endif
      break;
    case Op_StrIndexOf:
      if (!UseSSE42Intrinsics) {
        return false;
      }
      break;
    case Op_StrIndexOfChar:
      if (!UseSSE42Intrinsics) {
        return false;
      }
      break;
    case Op_OnSpinWait:
      if (VM_Version::supports_on_spin_wait() == false) {
        return false;
      }
      break;
    case Op_MulVB:
    case Op_LShiftVB:
    case Op_RShiftVB:
    case Op_URShiftVB:
    case Op_VectorInsert:
    case Op_VectorLoadMask:
    case Op_VectorStoreMask:
    case Op_VectorBlend:
      if (UseSSE < 4) {
        return false;
      }
      break;
#ifdef _LP64
    case Op_MaxD:
    case Op_MaxF:
    case Op_MinD:
    case Op_MinF:
      if (UseAVX < 1) { // enabled for AVX only
        return false;
      }
      break;
#endif
    case Op_CacheWB:
    case Op_CacheWBPreSync:
    case Op_CacheWBPostSync:
      if (!VM_Version::supports_data_cache_line_flush()) {
        return false;
      }
      break;
    case Op_ExtractB:
    case Op_ExtractL:
    case Op_ExtractI:
    case Op_RoundDoubleMode:
      if (UseSSE < 4) {
        return false;
      }
      break;
    case Op_RoundDoubleModeV:
      if (VM_Version::supports_avx() == false) {
        return false; // 128bit vroundpd is not available
      }
      break;
    case Op_LoadVectorGather:
    case Op_LoadVectorGatherMasked:
      if (UseAVX < 2) {
        return false;
      }
      break;
    case Op_FmaF:
    case Op_FmaD:
    case Op_FmaVD:
    case Op_FmaVF:
      if (!UseFMA) {
        return false;
      }
      break;
    case Op_MacroLogicV:
      if (UseAVX < 3 || !UseVectorMacroLogic) {
        return false;
      }
      break;

    case Op_VectorCmpMasked:
    case Op_VectorMaskGen:
      if (!is_LP64  || UseAVX < 3 || !VM_Version::supports_bmi2()) {
        return false;
      }
      break;
    case Op_VectorMaskFirstTrue:
    case Op_VectorMaskLastTrue:
    case Op_VectorMaskTrueCount:
    case Op_VectorMaskToLong:
      if (!is_LP64 || UseAVX < 1) {
         return false;
      }
      break;
    case Op_RoundF:
    case Op_RoundD:
      if (!is_LP64) {
        return false;
      }
      break;
    case Op_CopySignD:
    case Op_CopySignF:
      if (UseAVX < 3 || !is_LP64)  {
        return false;
      }
      if (!VM_Version::supports_avx512vl()) {
        return false;
      }
      break;
#ifndef _LP64
    case Op_AddReductionVF:
    case Op_AddReductionVD:
    case Op_MulReductionVF:
    case Op_MulReductionVD:
      if (UseSSE < 1) { // requires at least SSE
        return false;
      }
      break;
    case Op_MulAddVS2VI:
    case Op_RShiftVL:
    case Op_AbsVD:
    case Op_NegVD:
      if (UseSSE < 2) {
        return false;
      }
      break;
#endif // !LP64
    case Op_CompressBits:
      if (!VM_Version::supports_bmi2() || (!is_LP64 && UseSSE < 2)) {
        return false;
      }
      break;
    case Op_ExpandBits:
      if (!VM_Version::supports_bmi2() || (!is_LP64 && (UseSSE < 2 || !VM_Version::supports_bmi1()))) {
        return false;
      }
      break;
    case Op_SignumF:
      if (UseSSE < 1) {
        return false;
      }
      break;
    case Op_SignumD:
      if (UseSSE < 2) {
        return false;
      }
      break;
    case Op_CompressM:
      if (!VM_Version::supports_avx512vl() || !VM_Version::supports_bmi2()) {
        return false;
      }
      break;
    case Op_CompressV:
    case Op_ExpandV:
      if (!VM_Version::supports_avx512vl()) {
        return false;
      }
      break;
    case Op_SqrtF:
      if (UseSSE < 1) {
        return false;
      }
      break;
    case Op_SqrtD:
#ifdef _LP64
      if (UseSSE < 2) {
        return false;
      }
#else
      // x86_32.ad has a special match rule for SqrtD.
      // Together with common x86 rules, this handles all UseSSE cases.
#endif
      break;
    case Op_ConvF2HF:
    case Op_ConvHF2F:
      if (!VM_Version::supports_float16()) {
        return false;
      }
      break;
    case Op_VectorCastF2HF:
    case Op_VectorCastHF2F:
      if (!VM_Version::supports_f16c() && !VM_Version::supports_evex()) {
        return false;
      }
      break;
  }
  return true;  // Match rules are supported by default.
}

//------------------------------------------------------------------------

static inline bool is_pop_count_instr_target(BasicType bt) {
  return (is_subword_type(bt) && VM_Version::supports_avx512_bitalg()) ||
         (is_non_subword_integral_type(bt) && VM_Version::supports_avx512_vpopcntdq());
}

bool Matcher::match_rule_supported_superword(int opcode, int vlen, BasicType bt) {
  return match_rule_supported_vector(opcode, vlen, bt);
}

// Identify extra cases that we might want to provide match rules for vector nodes and
// other intrinsics guarded with vector length (vlen) and element type (bt).
bool Matcher::match_rule_supported_vector(int opcode, int vlen, BasicType bt) {
  const bool is_LP64 = LP64_ONLY(true) NOT_LP64(false);
  if (!match_rule_supported(opcode)) {
    return false;
  }
  // Matcher::vector_size_supported() restricts vector sizes in the following way (see Matcher::vector_width_in_bytes):
  //   * SSE2 supports 128bit vectors for all types;
  //   * AVX1 supports 256bit vectors only for FLOAT and DOUBLE types;
  //   * AVX2 supports 256bit vectors for all types;
  //   * AVX512F supports 512bit vectors only for INT, FLOAT, and DOUBLE types;
  //   * AVX512BW supports 512bit vectors for BYTE, SHORT, and CHAR types.
  // There's also a limit on minimum vector size supported: 2 elements (or 4 bytes for BYTE).
  // And MaxVectorSize is taken into account as well.
  if (!vector_size_supported(bt, vlen)) {
    return false;
  }
  // Special cases which require vector length follow:
  //   * implementation limitations
  //   * some 512bit vector operations on FLOAT and DOUBLE types require AVX512DQ
  //   * 128bit vroundpd instruction is present only in AVX1
  int size_in_bits = vlen * type2aelembytes(bt) * BitsPerByte;
  switch (opcode) {
    case Op_AbsVF:
    case Op_NegVF:
      if ((vlen == 16) && (VM_Version::supports_avx512dq() == false)) {
        return false; // 512bit vandps and vxorps are not available
      }
      break;
    case Op_AbsVD:
    case Op_NegVD:
      if ((vlen == 8) && (VM_Version::supports_avx512dq() == false)) {
        return false; // 512bit vpmullq, vandpd and vxorpd are not available
      }
      break;
    case Op_RotateRightV:
    case Op_RotateLeftV:
      if (bt != T_INT && bt != T_LONG) {
        return false;
      } // fallthrough
    case Op_MacroLogicV:
      if (!VM_Version::supports_evex() ||
          ((size_in_bits != 512) && !VM_Version::supports_avx512vl())) {
        return false;
      }
      break;
    case Op_ClearArray:
    case Op_VectorMaskGen:
    case Op_VectorCmpMasked:
      if (!is_LP64 || !VM_Version::supports_avx512bw()) {
        return false;
      }
      if ((size_in_bits != 512) && !VM_Version::supports_avx512vl()) {
        return false;
      }
      break;
    case Op_LoadVectorMasked:
    case Op_StoreVectorMasked:
      if (!VM_Version::supports_avx512bw() && (is_subword_type(bt) || UseAVX < 1)) {
        return false;
      }
      break;
    case Op_MaxV:
    case Op_MinV:
      if (UseSSE < 4 && is_integral_type(bt)) {
        return false;
      }
      if ((bt == T_FLOAT || bt == T_DOUBLE)) {
          // Float/Double intrinsics are enabled for AVX family currently.
          if (UseAVX == 0) {
            return false;
          }
          if (UseAVX > 2 && (!VM_Version::supports_avx512dq() && size_in_bits == 512)) { // 512 bit Float/Double intrinsics need AVX512DQ
            return false;
          }
      }
      break;
    case Op_CallLeafVector:
      if (size_in_bits == 512 && !VM_Version::supports_avx512vlbwdq()) {
        return false;
      }
      break;
    case Op_AddReductionVI:
      if (bt == T_INT && (UseSSE < 3 || !VM_Version::supports_ssse3())) {
        return false;
      }
      // fallthrough
    case Op_AndReductionV:
    case Op_OrReductionV:
    case Op_XorReductionV:
      if (is_subword_type(bt) && (UseSSE < 4)) {
        return false;
      }
#ifndef _LP64
      if (bt == T_BYTE || bt == T_LONG) {
        return false;
      }
#endif
      break;
#ifndef _LP64
    case Op_VectorInsert:
      if (bt == T_LONG || bt == T_DOUBLE) {
        return false;
      }
      break;
#endif
    case Op_MinReductionV:
    case Op_MaxReductionV:
      if ((bt == T_INT || is_subword_type(bt)) && UseSSE < 4) {
        return false;
      } else if (bt == T_LONG && (UseAVX < 3 || !VM_Version::supports_avx512vlbwdq())) {
        return false;
      }
      // Float/Double intrinsics enabled for AVX family.
      if (UseAVX == 0 && (bt == T_FLOAT || bt == T_DOUBLE)) {
        return false;
      }
      if (UseAVX > 2 && (!VM_Version::supports_avx512dq() && size_in_bits == 512)) {
        return false;
      }
#ifndef _LP64
      if (bt == T_BYTE || bt == T_LONG) {
        return false;
      }
#endif
      break;
    case Op_VectorTest:
      if (UseSSE < 4) {
        return false; // Implementation limitation
      } else if (size_in_bits < 32) {
        return false; // Implementation limitation
      }
      break;
    case Op_VectorLoadShuffle:
    case Op_VectorRearrange:
      if(vlen == 2) {
        return false; // Implementation limitation due to how shuffle is loaded
      } else if (size_in_bits == 256 && UseAVX < 2) {
        return false; // Implementation limitation
      }
      break;
    case Op_VectorLoadMask:
    case Op_VectorMaskCast:
      if (size_in_bits == 256 && UseAVX < 2) {
        return false; // Implementation limitation
      }
      // fallthrough
    case Op_VectorStoreMask:
      if (vlen == 2) {
        return false; // Implementation limitation
      }
      break;
    case Op_PopulateIndex:
      if (size_in_bits > 256 && !VM_Version::supports_avx512bw()) {
        return false;
      }
      break;
    case Op_VectorCastB2X:
    case Op_VectorCastS2X:
    case Op_VectorCastI2X:
      if (bt != T_DOUBLE && size_in_bits == 256 && UseAVX < 2) {
        return false;
      }
      break;
    case Op_VectorCastL2X:
      if (is_integral_type(bt) && size_in_bits == 256 && UseAVX < 2) {
        return false;
      } else if (!is_integral_type(bt) && !VM_Version::supports_avx512dq()) {
        return false;
      }
      break;
    case Op_VectorCastF2X: {
        // As per JLS section 5.1.3 narrowing conversion to sub-word types
        // happen after intermediate conversion to integer and special handling
        // code needs AVX2 vpcmpeqd instruction for 256 bit vectors.
        int src_size_in_bits = type2aelembytes(T_FLOAT) * vlen * BitsPerByte;
        if (is_integral_type(bt) && src_size_in_bits == 256 && UseAVX < 2) {
          return false;
        }
      }
      // fallthrough
    case Op_VectorCastD2X:
      if (bt == T_LONG && !VM_Version::supports_avx512dq()) {
        return false;
      }
      break;
    case Op_VectorCastF2HF:
    case Op_VectorCastHF2F:
      if (!VM_Version::supports_f16c() &&
         ((!VM_Version::supports_evex() ||
         ((size_in_bits != 512) && !VM_Version::supports_avx512vl())))) {
        return false;
      }
      break;
    case Op_RoundVD:
      if (!VM_Version::supports_avx512dq()) {
        return false;
      }
      break;
    case Op_MulReductionVI:
      if (bt == T_BYTE && size_in_bits == 512 && !VM_Version::supports_avx512bw()) {
        return false;
      }
      break;
    case Op_LoadVectorGatherMasked:
      if (!is_subword_type(bt) && size_in_bits < 512 && !VM_Version::supports_avx512vl()) {
        return false;
      }
      if (is_subword_type(bt) && (size_in_bits > 256 && !VM_Version::supports_avx512bw())) {
        return false;
      }
      break;
    case Op_StoreVectorScatterMasked:
    case Op_StoreVectorScatter:
      if (is_subword_type(bt)) {
        return false;
      } else if (size_in_bits < 512 && !VM_Version::supports_avx512vl()) {
        return false;
      }
      // fallthrough
    case Op_LoadVectorGather:
      if (!is_subword_type(bt) && size_in_bits == 64 ) {
        return false;
      }
      break;
    case Op_MaskAll:
      if (!VM_Version::supports_evex()) {
        return false;
      }
      if ((vlen > 16 || is_subword_type(bt)) && !VM_Version::supports_avx512bw()) {
        return false;
      }
      if (size_in_bits < 512 && !VM_Version::supports_avx512vl()) {
        return false;
      }
      break;
    case Op_VectorMaskCmp:
      if (vlen < 2 || size_in_bits < 32) {
        return false;
      }
      break;
    case Op_CompressM:
      if (UseAVX < 3 || !VM_Version::supports_bmi2()) {
        return false;
      }
      break;
    case Op_CompressV:
    case Op_ExpandV:
      if (is_subword_type(bt) && !VM_Version::supports_avx512_vbmi2()) {
        return false;
      }
      if (size_in_bits < 128 ) {
        return false;
      }
      if (size_in_bits < 512 && !VM_Version::supports_avx512vl()) {
        return false;
      }
      break;
    case Op_VectorLongToMask:
      if (UseAVX < 1 || !is_LP64) {
        return false;
      }
      if (UseAVX < 3 && !VM_Version::supports_bmi2()) {
        return false;
      }
      break;
    case Op_SignumVD:
    case Op_SignumVF:
      if (UseAVX < 1) {
        return false;
      }
      break;
    case Op_PopCountVI:
    case Op_PopCountVL: {
        if (!is_pop_count_instr_target(bt) &&
            (size_in_bits == 512) && !VM_Version::supports_avx512bw()) {
          return false;
        }
      }
      break;
    case Op_ReverseV:
    case Op_ReverseBytesV:
      if (UseAVX < 2) {
        return false;
      }
      break;
    case Op_CountTrailingZerosV:
    case Op_CountLeadingZerosV:
      if (UseAVX < 2) {
        return false;
      }
      break;
  }
  return true;  // Per default match rules are supported.
}

bool Matcher::match_rule_supported_vector_masked(int opcode, int vlen, BasicType bt) {
  // ADLC based match_rule_supported routine checks for the existence of pattern based
  // on IR opcode. Most of the unary/binary/ternary masked operation share the IR nodes
  // of their non-masked counterpart with mask edge being the differentiator.
  // This routine does a strict check on the existence of masked operation patterns
  // by returning a default false value for all the other opcodes apart from the
  // ones whose masked instruction patterns are defined in this file.
  if (!match_rule_supported_vector(opcode, vlen, bt)) {
    return false;
  }

  const bool is_LP64 = LP64_ONLY(true) NOT_LP64(false);
  int size_in_bits = vlen * type2aelembytes(bt) * BitsPerByte;
  if (size_in_bits != 512 && !VM_Version::supports_avx512vl()) {
    return false;
  }
  switch(opcode) {
    // Unary masked operations
    case Op_AbsVB:
    case Op_AbsVS:
      if(!VM_Version::supports_avx512bw()) {
        return false;  // Implementation limitation
      }
    case Op_AbsVI:
    case Op_AbsVL:
      return true;

    // Ternary masked operations
    case Op_FmaVF:
    case Op_FmaVD:
      return true;

    case Op_MacroLogicV:
      if(bt != T_INT && bt != T_LONG) {
        return false;
      }
      return true;

    // Binary masked operations
    case Op_AddVB:
    case Op_AddVS:
    case Op_SubVB:
    case Op_SubVS:
    case Op_MulVS:
    case Op_LShiftVS:
    case Op_RShiftVS:
    case Op_URShiftVS:
      assert(size_in_bits == 512 || VM_Version::supports_avx512vl(), "");
      if (!VM_Version::supports_avx512bw()) {
        return false;  // Implementation limitation
      }
      return true;

    case Op_MulVL:
      assert(size_in_bits == 512 || VM_Version::supports_avx512vl(), "");
      if (!VM_Version::supports_avx512dq()) {
        return false;  // Implementation limitation
      }
      return true;

    case Op_AndV:
    case Op_OrV:
    case Op_XorV:
    case Op_RotateRightV:
    case Op_RotateLeftV:
      if (bt != T_INT && bt != T_LONG) {
        return false; // Implementation limitation
      }
      return true;

    case Op_VectorLoadMask:
      assert(size_in_bits == 512 || VM_Version::supports_avx512vl(), "");
      if (is_subword_type(bt) && !VM_Version::supports_avx512bw()) {
        return false;
      }
      return true;

    case Op_AddVI:
    case Op_AddVL:
    case Op_AddVF:
    case Op_AddVD:
    case Op_SubVI:
    case Op_SubVL:
    case Op_SubVF:
    case Op_SubVD:
    case Op_MulVI:
    case Op_MulVF:
    case Op_MulVD:
    case Op_DivVF:
    case Op_DivVD:
    case Op_SqrtVF:
    case Op_SqrtVD:
    case Op_LShiftVI:
    case Op_LShiftVL:
    case Op_RShiftVI:
    case Op_RShiftVL:
    case Op_URShiftVI:
    case Op_URShiftVL:
    case Op_LoadVectorMasked:
    case Op_StoreVectorMasked:
    case Op_LoadVectorGatherMasked:
    case Op_StoreVectorScatterMasked:
      return true;

    case Op_MaxV:
    case Op_MinV:
      if (is_subword_type(bt) && !VM_Version::supports_avx512bw()) {
        return false; // Implementation limitation
      }
      if (is_floating_point_type(bt)) {
        return false; // Implementation limitation
      }
      return true;

    case Op_VectorMaskCmp:
      if (is_subword_type(bt) && !VM_Version::supports_avx512bw()) {
        return false; // Implementation limitation
      }
      return true;

    case Op_VectorRearrange:
      if (bt == T_SHORT && !VM_Version::supports_avx512bw()) {
        return false; // Implementation limitation
      }
      if (bt == T_BYTE && !VM_Version::supports_avx512_vbmi()) {
        return false; // Implementation limitation
      } else if ((bt == T_INT || bt == T_FLOAT) && size_in_bits < 256) {
        return false; // Implementation limitation
      }
      return true;

    // Binary Logical operations
    case Op_AndVMask:
    case Op_OrVMask:
    case Op_XorVMask:
      if (vlen > 16 && !VM_Version::supports_avx512bw()) {
        return false; // Implementation limitation
      }
      return true;

    case Op_PopCountVI:
    case Op_PopCountVL:
      if (!is_pop_count_instr_target(bt)) {
        return false;
      }
      return true;

    case Op_MaskAll:
      return true;

    case Op_CountLeadingZerosV:
      if (is_non_subword_integral_type(bt) && VM_Version::supports_avx512cd()) {
        return true;
      }
    default:
      return false;
  }
}

bool Matcher::vector_needs_partial_operations(Node* node, const TypeVect* vt) {
  return false;
}

MachOper* Matcher::pd_specialize_generic_vector_operand(MachOper* generic_opnd, uint ideal_reg, bool is_temp) {
  assert(Matcher::is_generic_vector(generic_opnd), "not generic");
  bool legacy = (generic_opnd->opcode() == LEGVEC);
  if (!VM_Version::supports_avx512vlbwdq() && // KNL
      is_temp && !legacy && (ideal_reg == Op_VecZ)) {
    // Conservatively specialize 512bit vec TEMP operands to legVecZ (zmm0-15) on KNL.
    return new legVecZOper();
  }
  if (legacy) {
    switch (ideal_reg) {
      case Op_VecS: return new legVecSOper();
      case Op_VecD: return new legVecDOper();
      case Op_VecX: return new legVecXOper();
      case Op_VecY: return new legVecYOper();
      case Op_VecZ: return new legVecZOper();
    }
  } else {
    switch (ideal_reg) {
      case Op_VecS: return new vecSOper();
      case Op_VecD: return new vecDOper();
      case Op_VecX: return new vecXOper();
      case Op_VecY: return new vecYOper();
      case Op_VecZ: return new vecZOper();
    }
  }
  ShouldNotReachHere();
  return NULL;
}

bool Matcher::is_reg2reg_move(MachNode* m) {
  switch (m->rule()) {
    case MoveVec2Leg_rule:
    case MoveLeg2Vec_rule:
    case MoveF2VL_rule:
    case MoveF2LEG_rule:
    case MoveVL2F_rule:
    case MoveLEG2F_rule:
    case MoveD2VL_rule:
    case MoveD2LEG_rule:
    case MoveVL2D_rule:
    case MoveLEG2D_rule:
      return true;
    default:
      return false;
  }
}

bool Matcher::is_generic_vector(MachOper* opnd) {
  switch (opnd->opcode()) {
    case VEC:
    case LEGVEC:
      return true;
    default:
      return false;
  }
}

//------------------------------------------------------------------------

const RegMask* Matcher::predicate_reg_mask(void) {
  return &_VECTMASK_REG_mask;
}

const TypeVectMask* Matcher::predicate_reg_type(const Type* elemTy, int length) {
  return new TypeVectMask(elemTy, length);
}

// Max vector size in bytes. 0 if not supported.
int Matcher::vector_width_in_bytes(BasicType bt) {
  assert(is_java_primitive(bt), "only primitive type vectors");
  if (UseSSE < 2) return 0;
  // SSE2 supports 128bit vectors for all types.
  // AVX2 supports 256bit vectors for all types.
  // AVX2/EVEX supports 512bit vectors for all types.
  int size = (UseAVX > 1) ? (1 << UseAVX) * 8 : 16;
  // AVX1 supports 256bit vectors only for FLOAT and DOUBLE.
  if (UseAVX > 0 && (bt == T_FLOAT || bt == T_DOUBLE))
    size = (UseAVX > 2) ? 64 : 32;
  if (UseAVX > 2 && (bt == T_BYTE || bt == T_SHORT || bt == T_CHAR))
    size = (VM_Version::supports_avx512bw()) ? 64 : 32;
  // Use flag to limit vector size.
  size = MIN2(size,(int)MaxVectorSize);
  // Minimum 2 values in vector (or 4 for bytes).
  switch (bt) {
  case T_DOUBLE:
  case T_LONG:
    if (size < 16) return 0;
    break;
  case T_FLOAT:
  case T_INT:
    if (size < 8) return 0;
    break;
  case T_BOOLEAN:
    if (size < 4) return 0;
    break;
  case T_CHAR:
    if (size < 4) return 0;
    break;
  case T_BYTE:
    if (size < 4) return 0;
    break;
  case T_SHORT:
    if (size < 4) return 0;
    break;
  default:
    ShouldNotReachHere();
  }
  return size;
}

// Limits on vector size (number of elements) loaded into vector.
int Matcher::max_vector_size(const BasicType bt) {
  return vector_width_in_bytes(bt)/type2aelembytes(bt);
}
int Matcher::min_vector_size(const BasicType bt) {
  int max_size = max_vector_size(bt);
  // Min size which can be loaded into vector is 4 bytes.
  int size = (type2aelembytes(bt) == 1) ? 4 : 2;
  // Support for calling svml double64 vectors
  if (bt == T_DOUBLE) {
    size = 1;
  }
  return MIN2(size,max_size);
}

int Matcher::superword_max_vector_size(const BasicType bt) {
  // Limit the max vector size for auto vectorization to 256 bits (32 bytes)
  // by default on Cascade Lake
  if (VM_Version::is_default_intel_cascade_lake()) {
    return MIN2(Matcher::max_vector_size(bt), 32 / type2aelembytes(bt));
  }
  return Matcher::max_vector_size(bt);
}

int Matcher::scalable_vector_reg_size(const BasicType bt) {
  return -1;
}

// Vector ideal reg corresponding to specified size in bytes
uint Matcher::vector_ideal_reg(int size) {
  assert(MaxVectorSize >= size, "");
  switch(size) {
    case  4: return Op_VecS;
    case  8: return Op_VecD;
    case 16: return Op_VecX;
    case 32: return Op_VecY;
    case 64: return Op_VecZ;
  }
  ShouldNotReachHere();
  return 0;
}

// Check for shift by small constant as well
static bool clone_shift(Node* shift, Matcher* matcher, Matcher::MStack& mstack, VectorSet& address_visited) {
  if (shift->Opcode() == Op_LShiftX && shift->in(2)->is_Con() &&
      shift->in(2)->get_int() <= 3 &&
      // Are there other uses besides address expressions?
      !matcher->is_visited(shift)) {
    address_visited.set(shift->_idx); // Flag as address_visited
    mstack.push(shift->in(2), Matcher::Visit);
    Node *conv = shift->in(1);
#ifdef _LP64
    // Allow Matcher to match the rule which bypass
    // ConvI2L operation for an array index on LP64
    // if the index value is positive.
    if (conv->Opcode() == Op_ConvI2L &&
        conv->as_Type()->type()->is_long()->_lo >= 0 &&
        // Are there other uses besides address expressions?
        !matcher->is_visited(conv)) {
      address_visited.set(conv->_idx); // Flag as address_visited
      mstack.push(conv->in(1), Matcher::Pre_Visit);
    } else
#endif
      mstack.push(conv, Matcher::Pre_Visit);
    return true;
  }
  return false;
}

// This function identifies sub-graphs in which a 'load' node is
// input to two different nodes, and such that it can be matched
// with BMI instructions like blsi, blsr, etc.
// Example : for b = -a[i] & a[i] can be matched to blsi r32, m32.
// The graph is (AndL (SubL Con0 LoadL*) LoadL*), where LoadL*
// refers to the same node.
//
// Match the generic fused operations pattern (op1 (op2 Con{ConType} mop) mop)
// This is a temporary solution until we make DAGs expressible in ADL.
template<typename ConType>
class FusedPatternMatcher {
  Node* _op1_node;
  Node* _mop_node;
  int _con_op;

  static int match_next(Node* n, int next_op, int next_op_idx) {
    if (n->in(1) == NULL || n->in(2) == NULL) {
      return -1;
    }

    if (next_op_idx == -1) { // n is commutative, try rotations
      if (n->in(1)->Opcode() == next_op) {
        return 1;
      } else if (n->in(2)->Opcode() == next_op) {
        return 2;
      }
    } else {
      assert(next_op_idx > 0 && next_op_idx <= 2, "Bad argument index");
      if (n->in(next_op_idx)->Opcode() == next_op) {
        return next_op_idx;
      }
    }
    return -1;
  }

 public:
  FusedPatternMatcher(Node* op1_node, Node* mop_node, int con_op) :
    _op1_node(op1_node), _mop_node(mop_node), _con_op(con_op) { }

  bool match(int op1, int op1_op2_idx,  // op1 and the index of the op1->op2 edge, -1 if op1 is commutative
             int op2, int op2_con_idx,  // op2 and the index of the op2->con edge, -1 if op2 is commutative
             typename ConType::NativeType con_value) {
    if (_op1_node->Opcode() != op1) {
      return false;
    }
    if (_mop_node->outcnt() > 2) {
      return false;
    }
    op1_op2_idx = match_next(_op1_node, op2, op1_op2_idx);
    if (op1_op2_idx == -1) {
      return false;
    }
    // Memory operation must be the other edge
    int op1_mop_idx = (op1_op2_idx & 1) + 1;

    // Check that the mop node is really what we want
    if (_op1_node->in(op1_mop_idx) == _mop_node) {
      Node* op2_node = _op1_node->in(op1_op2_idx);
      if (op2_node->outcnt() > 1) {
        return false;
      }
      assert(op2_node->Opcode() == op2, "Should be");
      op2_con_idx = match_next(op2_node, _con_op, op2_con_idx);
      if (op2_con_idx == -1) {
        return false;
      }
      // Memory operation must be the other edge
      int op2_mop_idx = (op2_con_idx & 1) + 1;
      // Check that the memory operation is the same node
      if (op2_node->in(op2_mop_idx) == _mop_node) {
        // Now check the constant
        const Type* con_type = op2_node->in(op2_con_idx)->bottom_type();
        if (con_type != Type::TOP && ConType::as_self(con_type)->get_con() == con_value) {
          return true;
        }
      }
    }
    return false;
  }
};

static bool is_bmi_pattern(Node* n, Node* m) {
  assert(UseBMI1Instructions, "sanity");
  if (n != NULL && m != NULL) {
    if (m->Opcode() == Op_LoadI) {
      FusedPatternMatcher<TypeInt> bmii(n, m, Op_ConI);
      return bmii.match(Op_AndI, -1, Op_SubI,  1,  0)  ||
             bmii.match(Op_AndI, -1, Op_AddI, -1, -1)  ||
             bmii.match(Op_XorI, -1, Op_AddI, -1, -1);
    } else if (m->Opcode() == Op_LoadL) {
      FusedPatternMatcher<TypeLong> bmil(n, m, Op_ConL);
      return bmil.match(Op_AndL, -1, Op_SubL,  1,  0) ||
             bmil.match(Op_AndL, -1, Op_AddL, -1, -1) ||
             bmil.match(Op_XorL, -1, Op_AddL, -1, -1);
    }
  }
  return false;
}

// Should the matcher clone input 'm' of node 'n'?
bool Matcher::pd_clone_node(Node* n, Node* m, Matcher::MStack& mstack) {
  // If 'n' and 'm' are part of a graph for BMI instruction, clone the input 'm'.
  if (UseBMI1Instructions && is_bmi_pattern(n, m)) {
    mstack.push(m, Visit);
    return true;
  }
  if (is_vshift_con_pattern(n, m)) { // ShiftV src (ShiftCntV con)
    mstack.push(m, Visit);           // m = ShiftCntV
    return true;
  }
  return false;
}

// Should the Matcher clone shifts on addressing modes, expecting them
// to be subsumed into complex addressing expressions or compute them
// into registers?
bool Matcher::pd_clone_address_expressions(AddPNode* m, Matcher::MStack& mstack, VectorSet& address_visited) {
  Node *off = m->in(AddPNode::Offset);
  if (off->is_Con()) {
    address_visited.test_set(m->_idx); // Flag as address_visited
    Node *adr = m->in(AddPNode::Address);

    // Intel can handle 2 adds in addressing mode
    // AtomicAdd is not an addressing expression.
    // Cheap to find it by looking for screwy base.
    if (adr->is_AddP() &&
        !adr->in(AddPNode::Base)->is_top() &&
        LP64_ONLY( off->get_long() == (int) (off->get_long()) && ) // immL32
        // Are there other uses besides address expressions?
        !is_visited(adr)) {
      address_visited.set(adr->_idx); // Flag as address_visited
      Node *shift = adr->in(AddPNode::Offset);
      if (!clone_shift(shift, this, mstack, address_visited)) {
        mstack.push(shift, Pre_Visit);
      }
      mstack.push(adr->in(AddPNode::Address), Pre_Visit);
      mstack.push(adr->in(AddPNode::Base), Pre_Visit);
    } else {
      mstack.push(adr, Pre_Visit);
    }

    // Clone X+offset as it also folds into most addressing expressions
    mstack.push(off, Visit);
    mstack.push(m->in(AddPNode::Base), Pre_Visit);
    return true;
  } else if (clone_shift(off, this, mstack, address_visited)) {
    address_visited.test_set(m->_idx); // Flag as address_visited
    mstack.push(m->in(AddPNode::Address), Pre_Visit);
    mstack.push(m->in(AddPNode::Base), Pre_Visit);
    return true;
  }
  return false;
}

static inline Assembler::ComparisonPredicate booltest_pred_to_comparison_pred(int bt) {
  switch (bt) {
    case BoolTest::eq:
      return Assembler::eq;
    case BoolTest::ne:
      return Assembler::neq;
    case BoolTest::le:
    case BoolTest::ule:
      return Assembler::le;
    case BoolTest::ge:
    case BoolTest::uge:
      return Assembler::nlt;
    case BoolTest::lt:
    case BoolTest::ult:
      return Assembler::lt;
    case BoolTest::gt:
    case BoolTest::ugt:
      return Assembler::nle;
    default : ShouldNotReachHere(); return Assembler::_false;
  }
}

static inline Assembler::ComparisonPredicateFP booltest_pred_to_comparison_pred_fp(int bt) {
  switch (bt) {
  case BoolTest::eq: return Assembler::EQ_OQ;  // ordered non-signaling
  // As per JLS 15.21.1, != of NaNs is true. Thus use unordered compare.
  case BoolTest::ne: return Assembler::NEQ_UQ; // unordered non-signaling
  case BoolTest::le: return Assembler::LE_OQ;  // ordered non-signaling
  case BoolTest::ge: return Assembler::GE_OQ;  // ordered non-signaling
  case BoolTest::lt: return Assembler::LT_OQ;  // ordered non-signaling
  case BoolTest::gt: return Assembler::GT_OQ;  // ordered non-signaling
  default: ShouldNotReachHere(); return Assembler::FALSE_OS;
  }
}

// Helper methods for MachSpillCopyNode::implementation().
static void vec_mov_helper(CodeBuffer *cbuf, int src_lo, int dst_lo,
                          int src_hi, int dst_hi, uint ireg, outputStream* st) {
  assert(ireg == Op_VecS || // 32bit vector
         (src_lo & 1) == 0 && (src_lo + 1) == src_hi &&
         (dst_lo & 1) == 0 && (dst_lo + 1) == dst_hi,
         "no non-adjacent vector moves" );
  if (cbuf) {
    C2_MacroAssembler _masm(cbuf);
    switch (ireg) {
    case Op_VecS: // copy whole register
    case Op_VecD:
    case Op_VecX:
#ifndef _LP64
      __ movdqu(as_XMMRegister(Matcher::_regEncode[dst_lo]), as_XMMRegister(Matcher::_regEncode[src_lo]));
#else
      if ((UseAVX < 3) || VM_Version::supports_avx512vl()) {
        __ movdqu(as_XMMRegister(Matcher::_regEncode[dst_lo]), as_XMMRegister(Matcher::_regEncode[src_lo]));
      } else {
        __ vextractf32x4(as_XMMRegister(Matcher::_regEncode[dst_lo]), as_XMMRegister(Matcher::_regEncode[src_lo]), 0x0);
     }
#endif
      break;
    case Op_VecY:
#ifndef _LP64
      __ vmovdqu(as_XMMRegister(Matcher::_regEncode[dst_lo]), as_XMMRegister(Matcher::_regEncode[src_lo]));
#else
      if ((UseAVX < 3) || VM_Version::supports_avx512vl()) {
        __ vmovdqu(as_XMMRegister(Matcher::_regEncode[dst_lo]), as_XMMRegister(Matcher::_regEncode[src_lo]));
      } else {
        __ vextractf64x4(as_XMMRegister(Matcher::_regEncode[dst_lo]), as_XMMRegister(Matcher::_regEncode[src_lo]), 0x0);
     }
#endif
      break;
    case Op_VecZ:
      __ evmovdquq(as_XMMRegister(Matcher::_regEncode[dst_lo]), as_XMMRegister(Matcher::_regEncode[src_lo]), 2);
      break;
    default:
      ShouldNotReachHere();
    }
#ifndef PRODUCT
  } else {
    switch (ireg) {
    case Op_VecS:
    case Op_VecD:
    case Op_VecX:
      st->print("movdqu  %s,%s\t# spill",Matcher::regName[dst_lo],Matcher::regName[src_lo]);
      break;
    case Op_VecY:
    case Op_VecZ:
      st->print("vmovdqu %s,%s\t# spill",Matcher::regName[dst_lo],Matcher::regName[src_lo]);
      break;
    default:
      ShouldNotReachHere();
    }
#endif
  }
}

void vec_spill_helper(CodeBuffer *cbuf, bool is_load,
                     int stack_offset, int reg, uint ireg, outputStream* st) {
  if (cbuf) {
    C2_MacroAssembler _masm(cbuf);
    if (is_load) {
      switch (ireg) {
      case Op_VecS:
        __ movdl(as_XMMRegister(Matcher::_regEncode[reg]), Address(rsp, stack_offset));
        break;
      case Op_VecD:
        __ movq(as_XMMRegister(Matcher::_regEncode[reg]), Address(rsp, stack_offset));
        break;
      case Op_VecX:
#ifndef _LP64
        __ movdqu(as_XMMRegister(Matcher::_regEncode[reg]), Address(rsp, stack_offset));
#else
        if ((UseAVX < 3) || VM_Version::supports_avx512vl()) {
          __ movdqu(as_XMMRegister(Matcher::_regEncode[reg]), Address(rsp, stack_offset));
        } else {
          __ vpxor(as_XMMRegister(Matcher::_regEncode[reg]), as_XMMRegister(Matcher::_regEncode[reg]), as_XMMRegister(Matcher::_regEncode[reg]), 2);
          __ vinsertf32x4(as_XMMRegister(Matcher::_regEncode[reg]), as_XMMRegister(Matcher::_regEncode[reg]), Address(rsp, stack_offset),0x0);
        }
#endif
        break;
      case Op_VecY:
#ifndef _LP64
        __ vmovdqu(as_XMMRegister(Matcher::_regEncode[reg]), Address(rsp, stack_offset));
#else
        if ((UseAVX < 3) || VM_Version::supports_avx512vl()) {
          __ vmovdqu(as_XMMRegister(Matcher::_regEncode[reg]), Address(rsp, stack_offset));
        } else {
          __ vpxor(as_XMMRegister(Matcher::_regEncode[reg]), as_XMMRegister(Matcher::_regEncode[reg]), as_XMMRegister(Matcher::_regEncode[reg]), 2);
          __ vinsertf64x4(as_XMMRegister(Matcher::_regEncode[reg]), as_XMMRegister(Matcher::_regEncode[reg]), Address(rsp, stack_offset),0x0);
        }
#endif
        break;
      case Op_VecZ:
        __ evmovdquq(as_XMMRegister(Matcher::_regEncode[reg]), Address(rsp, stack_offset), 2);
        break;
      default:
        ShouldNotReachHere();
      }
    } else { // store
      switch (ireg) {
      case Op_VecS:
        __ movdl(Address(rsp, stack_offset), as_XMMRegister(Matcher::_regEncode[reg]));
        break;
      case Op_VecD:
        __ movq(Address(rsp, stack_offset), as_XMMRegister(Matcher::_regEncode[reg]));
        break;
      case Op_VecX:
#ifndef _LP64
        __ movdqu(Address(rsp, stack_offset), as_XMMRegister(Matcher::_regEncode[reg]));
#else
        if ((UseAVX < 3) || VM_Version::supports_avx512vl()) {
          __ movdqu(Address(rsp, stack_offset), as_XMMRegister(Matcher::_regEncode[reg]));
        }
        else {
          __ vextractf32x4(Address(rsp, stack_offset), as_XMMRegister(Matcher::_regEncode[reg]), 0x0);
        }
#endif
        break;
      case Op_VecY:
#ifndef _LP64
        __ vmovdqu(Address(rsp, stack_offset), as_XMMRegister(Matcher::_regEncode[reg]));
#else
        if ((UseAVX < 3) || VM_Version::supports_avx512vl()) {
          __ vmovdqu(Address(rsp, stack_offset), as_XMMRegister(Matcher::_regEncode[reg]));
        }
        else {
          __ vextractf64x4(Address(rsp, stack_offset), as_XMMRegister(Matcher::_regEncode[reg]), 0x0);
        }
#endif
        break;
      case Op_VecZ:
        __ evmovdquq(Address(rsp, stack_offset), as_XMMRegister(Matcher::_regEncode[reg]), 2);
        break;
      default:
        ShouldNotReachHere();
      }
    }
#ifndef PRODUCT
  } else {
    if (is_load) {
      switch (ireg) {
      case Op_VecS:
        st->print("movd    %s,[rsp + %d]\t# spill", Matcher::regName[reg], stack_offset);
        break;
      case Op_VecD:
        st->print("movq    %s,[rsp + %d]\t# spill", Matcher::regName[reg], stack_offset);
        break;
       case Op_VecX:
        st->print("movdqu  %s,[rsp + %d]\t# spill", Matcher::regName[reg], stack_offset);
        break;
      case Op_VecY:
      case Op_VecZ:
        st->print("vmovdqu %s,[rsp + %d]\t# spill", Matcher::regName[reg], stack_offset);
        break;
      default:
        ShouldNotReachHere();
      }
    } else { // store
      switch (ireg) {
      case Op_VecS:
        st->print("movd    [rsp + %d],%s\t# spill", stack_offset, Matcher::regName[reg]);
        break;
      case Op_VecD:
        st->print("movq    [rsp + %d],%s\t# spill", stack_offset, Matcher::regName[reg]);
        break;
       case Op_VecX:
        st->print("movdqu  [rsp + %d],%s\t# spill", stack_offset, Matcher::regName[reg]);
        break;
      case Op_VecY:
      case Op_VecZ:
        st->print("vmovdqu [rsp + %d],%s\t# spill", stack_offset, Matcher::regName[reg]);
        break;
      default:
        ShouldNotReachHere();
      }
    }
#endif
  }
}

template <class T>
static inline GrowableArray<jvalue>* vreplicate_imm(BasicType bt, T con, int len) {
  GrowableArray<jvalue>* val = new GrowableArray<jvalue>(len);
  jvalue ele;
  switch (bt) {
    case T_BYTE:   ele.b = con; break;
    case T_SHORT:  ele.s = con; break;
    case T_INT:    ele.i = con; break;
    case T_LONG:   ele.j = con; break;
    case T_FLOAT:  ele.f = con; break;
    case T_DOUBLE: ele.d = con; break;
    default: ShouldNotReachHere();
  }
  for (int i = 0; i < len; i++) {
    val->append(ele);
  }
  return val;
}

static inline jlong high_bit_set(BasicType bt) {
  switch (bt) {
    case T_BYTE:  return 0x8080808080808080;
    case T_SHORT: return 0x8000800080008000;
    case T_INT:   return 0x8000000080000000;
    case T_LONG:  return 0x8000000000000000;
    default:
      ShouldNotReachHere();
      return 0;
  }
}

#ifndef PRODUCT
  void MachNopNode::format(PhaseRegAlloc*, outputStream* st) const {
    st->print("nop \t# %d bytes pad for loops and calls", _count);
  }
#endif

  void MachNopNode::emit(CodeBuffer &cbuf, PhaseRegAlloc*) const {
    C2_MacroAssembler _masm(&cbuf);
    __ nop(_count);
  }

  uint MachNopNode::size(PhaseRegAlloc*) const {
    return _count;
  }

#ifndef PRODUCT
  void MachBreakpointNode::format(PhaseRegAlloc*, outputStream* st) const {
    st->print("# breakpoint");
  }
#endif

  void MachBreakpointNode::emit(CodeBuffer &cbuf, PhaseRegAlloc* ra_) const {
    C2_MacroAssembler _masm(&cbuf);
    __ int3();
  }

  uint MachBreakpointNode::size(PhaseRegAlloc* ra_) const {
    return MachNode::size(ra_);
  }

%}

encode %{

  enc_class call_epilog %{
    C2_MacroAssembler _masm(&cbuf);
    if (VerifyStackAtCalls) {
      // Check that stack depth is unchanged: find majik cookie on stack
      int framesize = ra_->reg2offset_unchecked(OptoReg::add(ra_->_matcher._old_SP, -3*VMRegImpl::slots_per_word));
      Label L;
      __ cmpptr(Address(rsp, framesize), (int32_t)0xbadb100d);
      __ jccb(Assembler::equal, L);
      // Die if stack mismatch
      __ int3();
      __ bind(L);
    }
  %}

%}

// Operands for bound floating pointer register arguments
operand rxmm0() %{
  constraint(ALLOC_IN_RC(xmm0_reg));
  match(VecX);
  format%{%}
  interface(REG_INTER);
%}

//----------OPERANDS-----------------------------------------------------------
// Operand definitions must precede instruction definitions for correct parsing
// in the ADLC because operands constitute user defined types which are used in
// instruction definitions.

// Vectors

// Dummy generic vector class. Should be used for all vector operands.
// Replaced with vec[SDXYZ] during post-selection pass.
operand vec() %{
  constraint(ALLOC_IN_RC(dynamic));
  match(VecX);
  match(VecY);
  match(VecZ);
  match(VecS);
  match(VecD);

  format %{ %}
  interface(REG_INTER);
%}

// Dummy generic legacy vector class. Should be used for all legacy vector operands.
// Replaced with legVec[SDXYZ] during post-selection cleanup.
// Note: legacy register class is used to avoid extra (unneeded in 32-bit VM)
// runtime code generation via reg_class_dynamic.
operand legVec() %{
  constraint(ALLOC_IN_RC(dynamic));
  match(VecX);
  match(VecY);
  match(VecZ);
  match(VecS);
  match(VecD);

  format %{ %}
  interface(REG_INTER);
%}

// Replaces vec during post-selection cleanup. See above.
operand vecS() %{
  constraint(ALLOC_IN_RC(vectors_reg_vlbwdq));
  match(VecS);

  format %{ %}
  interface(REG_INTER);
%}

// Replaces legVec during post-selection cleanup. See above.
operand legVecS() %{
  constraint(ALLOC_IN_RC(vectors_reg_legacy));
  match(VecS);

  format %{ %}
  interface(REG_INTER);
%}

// Replaces vec during post-selection cleanup. See above.
operand vecD() %{
  constraint(ALLOC_IN_RC(vectord_reg_vlbwdq));
  match(VecD);

  format %{ %}
  interface(REG_INTER);
%}

// Replaces legVec during post-selection cleanup. See above.
operand legVecD() %{
  constraint(ALLOC_IN_RC(vectord_reg_legacy));
  match(VecD);

  format %{ %}
  interface(REG_INTER);
%}

// Replaces vec during post-selection cleanup. See above.
operand vecX() %{
  constraint(ALLOC_IN_RC(vectorx_reg_vlbwdq));
  match(VecX);

  format %{ %}
  interface(REG_INTER);
%}

// Replaces legVec during post-selection cleanup. See above.
operand legVecX() %{
  constraint(ALLOC_IN_RC(vectorx_reg_legacy));
  match(VecX);

  format %{ %}
  interface(REG_INTER);
%}

// Replaces vec during post-selection cleanup. See above.
operand vecY() %{
  constraint(ALLOC_IN_RC(vectory_reg_vlbwdq));
  match(VecY);

  format %{ %}
  interface(REG_INTER);
%}

// Replaces legVec during post-selection cleanup. See above.
operand legVecY() %{
  constraint(ALLOC_IN_RC(vectory_reg_legacy));
  match(VecY);

  format %{ %}
  interface(REG_INTER);
%}

// Replaces vec during post-selection cleanup. See above.
operand vecZ() %{
  constraint(ALLOC_IN_RC(vectorz_reg));
  match(VecZ);

  format %{ %}
  interface(REG_INTER);
%}

// Replaces legVec during post-selection cleanup. See above.
operand legVecZ() %{
  constraint(ALLOC_IN_RC(vectorz_reg_legacy));
  match(VecZ);

  format %{ %}
  interface(REG_INTER);
%}

// INSTRUCTIONS -- Platform independent definitions (same for 32- and 64-bit)

// ============================================================================

instruct ShouldNotReachHere() %{
  match(Halt);
  format %{ "stop\t# ShouldNotReachHere" %}
  ins_encode %{
    if (is_reachable()) {
      __ stop(_halt_reason);
    }
  %}
  ins_pipe(pipe_slow);
%}

// ============================================================================

instruct addF_reg(regF dst, regF src) %{
  predicate((UseSSE>=1) && (UseAVX == 0));
  match(Set dst (AddF dst src));

  format %{ "addss   $dst, $src" %}
  ins_cost(150);
  ins_encode %{
    __ addss($dst$$XMMRegister, $src$$XMMRegister);
  %}
  ins_pipe(pipe_slow);
%}

instruct addF_mem(regF dst, memory src) %{
  predicate((UseSSE>=1) && (UseAVX == 0));
  match(Set dst (AddF dst (LoadF src)));

  format %{ "addss   $dst, $src" %}
  ins_cost(150);
  ins_encode %{
    __ addss($dst$$XMMRegister, $src$$Address);
  %}
  ins_pipe(pipe_slow);
%}

instruct addF_imm(regF dst, immF con) %{
  predicate((UseSSE>=1) && (UseAVX == 0));
  match(Set dst (AddF dst con));
  format %{ "addss   $dst, [$constantaddress]\t# load from constant table: float=$con" %}
  ins_cost(150);
  ins_encode %{
    __ addss($dst$$XMMRegister, $constantaddress($con));
  %}
  ins_pipe(pipe_slow);
%}

instruct addF_reg_reg(regF dst, regF src1, regF src2) %{
  predicate(UseAVX > 0);
  match(Set dst (AddF src1 src2));

  format %{ "vaddss  $dst, $src1, $src2" %}
  ins_cost(150);
  ins_encode %{
    __ vaddss($dst$$XMMRegister, $src1$$XMMRegister, $src2$$XMMRegister);
  %}
  ins_pipe(pipe_slow);
%}

instruct addF_reg_mem(regF dst, regF src1, memory src2) %{
  predicate(UseAVX > 0);
  match(Set dst (AddF src1 (LoadF src2)));

  format %{ "vaddss  $dst, $src1, $src2" %}
  ins_cost(150);
  ins_encode %{
    __ vaddss($dst$$XMMRegister, $src1$$XMMRegister, $src2$$Address);
  %}
  ins_pipe(pipe_slow);
%}

instruct addF_reg_imm(regF dst, regF src, immF con) %{
  predicate(UseAVX > 0);
  match(Set dst (AddF src con));

  format %{ "vaddss  $dst, $src, [$constantaddress]\t# load from constant table: float=$con" %}
  ins_cost(150);
  ins_encode %{
    __ vaddss($dst$$XMMRegister, $src$$XMMRegister, $constantaddress($con));
  %}
  ins_pipe(pipe_slow);
%}

instruct addD_reg(regD dst, regD src) %{
  predicate((UseSSE>=2) && (UseAVX == 0));
  match(Set dst (AddD dst src));

  format %{ "addsd   $dst, $src" %}
  ins_cost(150);
  ins_encode %{
    __ addsd($dst$$XMMRegister, $src$$XMMRegister);
  %}
  ins_pipe(pipe_slow);
%}

instruct addD_mem(regD dst, memory src) %{
  predicate((UseSSE>=2) && (UseAVX == 0));
  match(Set dst (AddD dst (LoadD src)));

  format %{ "addsd   $dst, $src" %}
  ins_cost(150);
  ins_encode %{
    __ addsd($dst$$XMMRegister, $src$$Address);
  %}
  ins_pipe(pipe_slow);
%}

instruct addD_imm(regD dst, immD con) %{
  predicate((UseSSE>=2) && (UseAVX == 0));
  match(Set dst (AddD dst con));
  format %{ "addsd   $dst, [$constantaddress]\t# load from constant table: double=$con" %}
  ins_cost(150);
  ins_encode %{
    __ addsd($dst$$XMMRegister, $constantaddress($con));
  %}
  ins_pipe(pipe_slow);
%}

instruct addD_reg_reg(regD dst, regD src1, regD src2) %{
  predicate(UseAVX > 0);
  match(Set dst (AddD src1 src2));

  format %{ "vaddsd  $dst, $src1, $src2" %}
  ins_cost(150);
  ins_encode %{
    __ vaddsd($dst$$XMMRegister, $src1$$XMMRegister, $src2$$XMMRegister);
  %}
  ins_pipe(pipe_slow);
%}

instruct addD_reg_mem(regD dst, regD src1, memory src2) %{
  predicate(UseAVX > 0);
  match(Set dst (AddD src1 (LoadD src2)));

  format %{ "vaddsd  $dst, $src1, $src2" %}
  ins_cost(150);
  ins_encode %{
    __ vaddsd($dst$$XMMRegister, $src1$$XMMRegister, $src2$$Address);
  %}
  ins_pipe(pipe_slow);
%}

instruct addD_reg_imm(regD dst, regD src, immD con) %{
  predicate(UseAVX > 0);
  match(Set dst (AddD src con));

  format %{ "vaddsd  $dst, $src, [$constantaddress]\t# load from constant table: double=$con" %}
  ins_cost(150);
  ins_encode %{
    __ vaddsd($dst$$XMMRegister, $src$$XMMRegister, $constantaddress($con));
  %}
  ins_pipe(pipe_slow);
%}

instruct subF_reg(regF dst, regF src) %{
  predicate((UseSSE>=1) && (UseAVX == 0));
  match(Set dst (SubF dst src));

  format %{ "subss   $dst, $src" %}
  ins_cost(150);
  ins_encode %{
    __ subss($dst$$XMMRegister, $src$$XMMRegister);
  %}
  ins_pipe(pipe_slow);
%}

instruct subF_mem(regF dst, memory src) %{
  predicate((UseSSE>=1) && (UseAVX == 0));
  match(Set dst (SubF dst (LoadF src)));

  format %{ "subss   $dst, $src" %}
  ins_cost(150);
  ins_encode %{
    __ subss($dst$$XMMRegister, $src$$Address);
  %}
  ins_pipe(pipe_slow);
%}

instruct subF_imm(regF dst, immF con) %{
  predicate((UseSSE>=1) && (UseAVX == 0));
  match(Set dst (SubF dst con));
  format %{ "subss   $dst, [$constantaddress]\t# load from constant table: float=$con" %}
  ins_cost(150);
  ins_encode %{
    __ subss($dst$$XMMRegister, $constantaddress($con));
  %}
  ins_pipe(pipe_slow);
%}

instruct subF_reg_reg(regF dst, regF src1, regF src2) %{
  predicate(UseAVX > 0);
  match(Set dst (SubF src1 src2));

  format %{ "vsubss  $dst, $src1, $src2" %}
  ins_cost(150);
  ins_encode %{
    __ vsubss($dst$$XMMRegister, $src1$$XMMRegister, $src2$$XMMRegister);
  %}
  ins_pipe(pipe_slow);
%}

instruct subF_reg_mem(regF dst, regF src1, memory src2) %{
  predicate(UseAVX > 0);
  match(Set dst (SubF src1 (LoadF src2)));

  format %{ "vsubss  $dst, $src1, $src2" %}
  ins_cost(150);
  ins_encode %{
    __ vsubss($dst$$XMMRegister, $src1$$XMMRegister, $src2$$Address);
  %}
  ins_pipe(pipe_slow);
%}

instruct subF_reg_imm(regF dst, regF src, immF con) %{
  predicate(UseAVX > 0);
  match(Set dst (SubF src con));

  format %{ "vsubss  $dst, $src, [$constantaddress]\t# load from constant table: float=$con" %}
  ins_cost(150);
  ins_encode %{
    __ vsubss($dst$$XMMRegister, $src$$XMMRegister, $constantaddress($con));
  %}
  ins_pipe(pipe_slow);
%}

instruct subD_reg(regD dst, regD src) %{
  predicate((UseSSE>=2) && (UseAVX == 0));
  match(Set dst (SubD dst src));

  format %{ "subsd   $dst, $src" %}
  ins_cost(150);
  ins_encode %{
    __ subsd($dst$$XMMRegister, $src$$XMMRegister);
  %}
  ins_pipe(pipe_slow);
%}

instruct subD_mem(regD dst, memory src) %{
  predicate((UseSSE>=2) && (UseAVX == 0));
  match(Set dst (SubD dst (LoadD src)));

  format %{ "subsd   $dst, $src" %}
  ins_cost(150);
  ins_encode %{
    __ subsd($dst$$XMMRegister, $src$$Address);
  %}
  ins_pipe(pipe_slow);
%}

instruct subD_imm(regD dst, immD con) %{
  predicate((UseSSE>=2) && (UseAVX == 0));
  match(Set dst (SubD dst con));
  format %{ "subsd   $dst, [$constantaddress]\t# load from constant table: double=$con" %}
  ins_cost(150);
  ins_encode %{
    __ subsd($dst$$XMMRegister, $constantaddress($con));
  %}
  ins_pipe(pipe_slow);
%}

instruct subD_reg_reg(regD dst, regD src1, regD src2) %{
  predicate(UseAVX > 0);
  match(Set dst (SubD src1 src2));

  format %{ "vsubsd  $dst, $src1, $src2" %}
  ins_cost(150);
  ins_encode %{
    __ vsubsd($dst$$XMMRegister, $src1$$XMMRegister, $src2$$XMMRegister);
  %}
  ins_pipe(pipe_slow);
%}

instruct subD_reg_mem(regD dst, regD src1, memory src2) %{
  predicate(UseAVX > 0);
  match(Set dst (SubD src1 (LoadD src2)));

  format %{ "vsubsd  $dst, $src1, $src2" %}
  ins_cost(150);
  ins_encode %{
    __ vsubsd($dst$$XMMRegister, $src1$$XMMRegister, $src2$$Address);
  %}
  ins_pipe(pipe_slow);
%}

instruct subD_reg_imm(regD dst, regD src, immD con) %{
  predicate(UseAVX > 0);
  match(Set dst (SubD src con));

  format %{ "vsubsd  $dst, $src, [$constantaddress]\t# load from constant table: double=$con" %}
  ins_cost(150);
  ins_encode %{
    __ vsubsd($dst$$XMMRegister, $src$$XMMRegister, $constantaddress($con));
  %}
  ins_pipe(pipe_slow);
%}

instruct mulF_reg(regF dst, regF src) %{
  predicate((UseSSE>=1) && (UseAVX == 0));
  match(Set dst (MulF dst src));

  format %{ "mulss   $dst, $src" %}
  ins_cost(150);
  ins_encode %{
    __ mulss($dst$$XMMRegister, $src$$XMMRegister);
  %}
  ins_pipe(pipe_slow);
%}

instruct mulF_mem(regF dst, memory src) %{
  predicate((UseSSE>=1) && (UseAVX == 0));
  match(Set dst (MulF dst (LoadF src)));

  format %{ "mulss   $dst, $src" %}
  ins_cost(150);
  ins_encode %{
    __ mulss($dst$$XMMRegister, $src$$Address);
  %}
  ins_pipe(pipe_slow);
%}

instruct mulF_imm(regF dst, immF con) %{
  predicate((UseSSE>=1) && (UseAVX == 0));
  match(Set dst (MulF dst con));
  format %{ "mulss   $dst, [$constantaddress]\t# load from constant table: float=$con" %}
  ins_cost(150);
  ins_encode %{
    __ mulss($dst$$XMMRegister, $constantaddress($con));
  %}
  ins_pipe(pipe_slow);
%}

instruct mulF_reg_reg(regF dst, regF src1, regF src2) %{
  predicate(UseAVX > 0);
  match(Set dst (MulF src1 src2));

  format %{ "vmulss  $dst, $src1, $src2" %}
  ins_cost(150);
  ins_encode %{
    __ vmulss($dst$$XMMRegister, $src1$$XMMRegister, $src2$$XMMRegister);
  %}
  ins_pipe(pipe_slow);
%}

instruct mulF_reg_mem(regF dst, regF src1, memory src2) %{
  predicate(UseAVX > 0);
  match(Set dst (MulF src1 (LoadF src2)));

  format %{ "vmulss  $dst, $src1, $src2" %}
  ins_cost(150);
  ins_encode %{
    __ vmulss($dst$$XMMRegister, $src1$$XMMRegister, $src2$$Address);
  %}
  ins_pipe(pipe_slow);
%}

instruct mulF_reg_imm(regF dst, regF src, immF con) %{
  predicate(UseAVX > 0);
  match(Set dst (MulF src con));

  format %{ "vmulss  $dst, $src, [$constantaddress]\t# load from constant table: float=$con" %}
  ins_cost(150);
  ins_encode %{
    __ vmulss($dst$$XMMRegister, $src$$XMMRegister, $constantaddress($con));
  %}
  ins_pipe(pipe_slow);
%}

instruct mulD_reg(regD dst, regD src) %{
  predicate((UseSSE>=2) && (UseAVX == 0));
  match(Set dst (MulD dst src));

  format %{ "mulsd   $dst, $src" %}
  ins_cost(150);
  ins_encode %{
    __ mulsd($dst$$XMMRegister, $src$$XMMRegister);
  %}
  ins_pipe(pipe_slow);
%}

instruct mulD_mem(regD dst, memory src) %{
  predicate((UseSSE>=2) && (UseAVX == 0));
  match(Set dst (MulD dst (LoadD src)));

  format %{ "mulsd   $dst, $src" %}
  ins_cost(150);
  ins_encode %{
    __ mulsd($dst$$XMMRegister, $src$$Address);
  %}
  ins_pipe(pipe_slow);
%}

instruct mulD_imm(regD dst, immD con) %{
  predicate((UseSSE>=2) && (UseAVX == 0));
  match(Set dst (MulD dst con));
  format %{ "mulsd   $dst, [$constantaddress]\t# load from constant table: double=$con" %}
  ins_cost(150);
  ins_encode %{
    __ mulsd($dst$$XMMRegister, $constantaddress($con));
  %}
  ins_pipe(pipe_slow);
%}

instruct mulD_reg_reg(regD dst, regD src1, regD src2) %{
  predicate(UseAVX > 0);
  match(Set dst (MulD src1 src2));

  format %{ "vmulsd  $dst, $src1, $src2" %}
  ins_cost(150);
  ins_encode %{
    __ vmulsd($dst$$XMMRegister, $src1$$XMMRegister, $src2$$XMMRegister);
  %}
  ins_pipe(pipe_slow);
%}

instruct mulD_reg_mem(regD dst, regD src1, memory src2) %{
  predicate(UseAVX > 0);
  match(Set dst (MulD src1 (LoadD src2)));

  format %{ "vmulsd  $dst, $src1, $src2" %}
  ins_cost(150);
  ins_encode %{
    __ vmulsd($dst$$XMMRegister, $src1$$XMMRegister, $src2$$Address);
  %}
  ins_pipe(pipe_slow);
%}

instruct mulD_reg_imm(regD dst, regD src, immD con) %{
  predicate(UseAVX > 0);
  match(Set dst (MulD src con));

  format %{ "vmulsd  $dst, $src, [$constantaddress]\t# load from constant table: double=$con" %}
  ins_cost(150);
  ins_encode %{
    __ vmulsd($dst$$XMMRegister, $src$$XMMRegister, $constantaddress($con));
  %}
  ins_pipe(pipe_slow);
%}

instruct divF_reg(regF dst, regF src) %{
  predicate((UseSSE>=1) && (UseAVX == 0));
  match(Set dst (DivF dst src));

  format %{ "divss   $dst, $src" %}
  ins_cost(150);
  ins_encode %{
    __ divss($dst$$XMMRegister, $src$$XMMRegister);
  %}
  ins_pipe(pipe_slow);
%}

instruct divF_mem(regF dst, memory src) %{
  predicate((UseSSE>=1) && (UseAVX == 0));
  match(Set dst (DivF dst (LoadF src)));

  format %{ "divss   $dst, $src" %}
  ins_cost(150);
  ins_encode %{
    __ divss($dst$$XMMRegister, $src$$Address);
  %}
  ins_pipe(pipe_slow);
%}

instruct divF_imm(regF dst, immF con) %{
  predicate((UseSSE>=1) && (UseAVX == 0));
  match(Set dst (DivF dst con));
  format %{ "divss   $dst, [$constantaddress]\t# load from constant table: float=$con" %}
  ins_cost(150);
  ins_encode %{
    __ divss($dst$$XMMRegister, $constantaddress($con));
  %}
  ins_pipe(pipe_slow);
%}

instruct divF_reg_reg(regF dst, regF src1, regF src2) %{
  predicate(UseAVX > 0);
  match(Set dst (DivF src1 src2));

  format %{ "vdivss  $dst, $src1, $src2" %}
  ins_cost(150);
  ins_encode %{
    __ vdivss($dst$$XMMRegister, $src1$$XMMRegister, $src2$$XMMRegister);
  %}
  ins_pipe(pipe_slow);
%}

instruct divF_reg_mem(regF dst, regF src1, memory src2) %{
  predicate(UseAVX > 0);
  match(Set dst (DivF src1 (LoadF src2)));

  format %{ "vdivss  $dst, $src1, $src2" %}
  ins_cost(150);
  ins_encode %{
    __ vdivss($dst$$XMMRegister, $src1$$XMMRegister, $src2$$Address);
  %}
  ins_pipe(pipe_slow);
%}

instruct divF_reg_imm(regF dst, regF src, immF con) %{
  predicate(UseAVX > 0);
  match(Set dst (DivF src con));

  format %{ "vdivss  $dst, $src, [$constantaddress]\t# load from constant table: float=$con" %}
  ins_cost(150);
  ins_encode %{
    __ vdivss($dst$$XMMRegister, $src$$XMMRegister, $constantaddress($con));
  %}
  ins_pipe(pipe_slow);
%}

instruct divD_reg(regD dst, regD src) %{
  predicate((UseSSE>=2) && (UseAVX == 0));
  match(Set dst (DivD dst src));

  format %{ "divsd   $dst, $src" %}
  ins_cost(150);
  ins_encode %{
    __ divsd($dst$$XMMRegister, $src$$XMMRegister);
  %}
  ins_pipe(pipe_slow);
%}

instruct divD_mem(regD dst, memory src) %{
  predicate((UseSSE>=2) && (UseAVX == 0));
  match(Set dst (DivD dst (LoadD src)));

  format %{ "divsd   $dst, $src" %}
  ins_cost(150);
  ins_encode %{
    __ divsd($dst$$XMMRegister, $src$$Address);
  %}
  ins_pipe(pipe_slow);
%}

instruct divD_imm(regD dst, immD con) %{
  predicate((UseSSE>=2) && (UseAVX == 0));
  match(Set dst (DivD dst con));
  format %{ "divsd   $dst, [$constantaddress]\t# load from constant table: double=$con" %}
  ins_cost(150);
  ins_encode %{
    __ divsd($dst$$XMMRegister, $constantaddress($con));
  %}
  ins_pipe(pipe_slow);
%}

instruct divD_reg_reg(regD dst, regD src1, regD src2) %{
  predicate(UseAVX > 0);
  match(Set dst (DivD src1 src2));

  format %{ "vdivsd  $dst, $src1, $src2" %}
  ins_cost(150);
  ins_encode %{
    __ vdivsd($dst$$XMMRegister, $src1$$XMMRegister, $src2$$XMMRegister);
  %}
  ins_pipe(pipe_slow);
%}

instruct divD_reg_mem(regD dst, regD src1, memory src2) %{
  predicate(UseAVX > 0);
  match(Set dst (DivD src1 (LoadD src2)));

  format %{ "vdivsd  $dst, $src1, $src2" %}
  ins_cost(150);
  ins_encode %{
    __ vdivsd($dst$$XMMRegister, $src1$$XMMRegister, $src2$$Address);
  %}
  ins_pipe(pipe_slow);
%}

instruct divD_reg_imm(regD dst, regD src, immD con) %{
  predicate(UseAVX > 0);
  match(Set dst (DivD src con));

  format %{ "vdivsd  $dst, $src, [$constantaddress]\t# load from constant table: double=$con" %}
  ins_cost(150);
  ins_encode %{
    __ vdivsd($dst$$XMMRegister, $src$$XMMRegister, $constantaddress($con));
  %}
  ins_pipe(pipe_slow);
%}

instruct absF_reg(regF dst) %{
  predicate((UseSSE>=1) && (UseAVX == 0));
  match(Set dst (AbsF dst));
  ins_cost(150);
  format %{ "andps   $dst, [0x7fffffff]\t# abs float by sign masking" %}
  ins_encode %{
    __ andps($dst$$XMMRegister, ExternalAddress(float_signmask()));
  %}
  ins_pipe(pipe_slow);
%}

instruct absF_reg_reg(vlRegF dst, vlRegF src) %{
  predicate(UseAVX > 0);
  match(Set dst (AbsF src));
  ins_cost(150);
  format %{ "vandps  $dst, $src, [0x7fffffff]\t# abs float by sign masking" %}
  ins_encode %{
    int vlen_enc = Assembler::AVX_128bit;
    __ vandps($dst$$XMMRegister, $src$$XMMRegister,
              ExternalAddress(float_signmask()), vlen_enc);
  %}
  ins_pipe(pipe_slow);
%}

instruct absD_reg(regD dst) %{
  predicate((UseSSE>=2) && (UseAVX == 0));
  match(Set dst (AbsD dst));
  ins_cost(150);
  format %{ "andpd   $dst, [0x7fffffffffffffff]\t"
            "# abs double by sign masking" %}
  ins_encode %{
    __ andpd($dst$$XMMRegister, ExternalAddress(double_signmask()));
  %}
  ins_pipe(pipe_slow);
%}

instruct absD_reg_reg(vlRegD dst, vlRegD src) %{
  predicate(UseAVX > 0);
  match(Set dst (AbsD src));
  ins_cost(150);
  format %{ "vandpd  $dst, $src, [0x7fffffffffffffff]\t"
            "# abs double by sign masking" %}
  ins_encode %{
    int vlen_enc = Assembler::AVX_128bit;
    __ vandpd($dst$$XMMRegister, $src$$XMMRegister,
              ExternalAddress(double_signmask()), vlen_enc);
  %}
  ins_pipe(pipe_slow);
%}

instruct negF_reg(regF dst) %{
  predicate((UseSSE>=1) && (UseAVX == 0));
  match(Set dst (NegF dst));
  ins_cost(150);
  format %{ "xorps   $dst, [0x80000000]\t# neg float by sign flipping" %}
  ins_encode %{
    __ xorps($dst$$XMMRegister, ExternalAddress(float_signflip()));
  %}
  ins_pipe(pipe_slow);
%}

instruct negF_reg_reg(vlRegF dst, vlRegF src) %{
  predicate(UseAVX > 0);
  match(Set dst (NegF src));
  ins_cost(150);
  format %{ "vnegatess  $dst, $src, [0x80000000]\t# neg float by sign flipping" %}
  ins_encode %{
    __ vnegatess($dst$$XMMRegister, $src$$XMMRegister,
                 ExternalAddress(float_signflip()));
  %}
  ins_pipe(pipe_slow);
%}

instruct negD_reg(regD dst) %{
  predicate((UseSSE>=2) && (UseAVX == 0));
  match(Set dst (NegD dst));
  ins_cost(150);
  format %{ "xorpd   $dst, [0x8000000000000000]\t"
            "# neg double by sign flipping" %}
  ins_encode %{
    __ xorpd($dst$$XMMRegister, ExternalAddress(double_signflip()));
  %}
  ins_pipe(pipe_slow);
%}

instruct negD_reg_reg(vlRegD dst, vlRegD src) %{
  predicate(UseAVX > 0);
  match(Set dst (NegD src));
  ins_cost(150);
  format %{ "vnegatesd  $dst, $src, [0x8000000000000000]\t"
            "# neg double by sign flipping" %}
  ins_encode %{
    __ vnegatesd($dst$$XMMRegister, $src$$XMMRegister,
                 ExternalAddress(double_signflip()));
  %}
  ins_pipe(pipe_slow);
%}

// sqrtss instruction needs destination register to be pre initialized for best performance
// Therefore only the instruct rule where the input is pre-loaded into dst register is defined below
instruct sqrtF_reg(regF dst) %{
  predicate(UseSSE>=1);
  match(Set dst (SqrtF dst));
  format %{ "sqrtss  $dst, $dst" %}
  ins_encode %{
    __ sqrtss($dst$$XMMRegister, $dst$$XMMRegister);
  %}
  ins_pipe(pipe_slow);
%}

// sqrtsd instruction needs destination register to be pre initialized for best performance
// Therefore only the instruct rule where the input is pre-loaded into dst register is defined below
instruct sqrtD_reg(regD dst) %{
  predicate(UseSSE>=2);
  match(Set dst (SqrtD dst));
  format %{ "sqrtsd  $dst, $dst" %}
  ins_encode %{
    __ sqrtsd($dst$$XMMRegister, $dst$$XMMRegister);
  %}
  ins_pipe(pipe_slow);
%}

instruct convF2HF_reg_reg(rRegI dst, vlRegF src, vlRegF tmp) %{
  effect(TEMP tmp);
  match(Set dst (ConvF2HF src));
  ins_cost(125);
  format %{ "vcvtps2ph $dst,$src \t using $tmp as TEMP"%}
  ins_encode %{
    __ flt_to_flt16($dst$$Register, $src$$XMMRegister, $tmp$$XMMRegister);
  %}
  ins_pipe( pipe_slow );
%}

instruct convF2HF_mem_reg(memory mem, regF src, kReg ktmp, rRegI rtmp) %{
  predicate((UseAVX > 2) && VM_Version::supports_avx512vl());
  effect(TEMP ktmp, TEMP rtmp);
  match(Set mem (StoreC mem (ConvF2HF src)));
  format %{ "evcvtps2ph $mem,$src \t using $ktmp and $rtmp as TEMP" %}
  ins_encode %{
    __ movl($rtmp$$Register, 0x1);
    __ kmovwl($ktmp$$KRegister, $rtmp$$Register);
    __ evcvtps2ph($mem$$Address, $ktmp$$KRegister, $src$$XMMRegister, 0x04, Assembler::AVX_128bit);
  %}
  ins_pipe( pipe_slow );
%}

instruct vconvF2HF(vec dst, vec src) %{
  match(Set dst (VectorCastF2HF src));
  format %{ "vector_conv_F2HF $dst $src" %}
  ins_encode %{
    int vlen_enc = vector_length_encoding(this, $src);
    __ vcvtps2ph($dst$$XMMRegister, $src$$XMMRegister, 0x04, vlen_enc);
  %}
  ins_pipe( pipe_slow );
%}

instruct vconvF2HF_mem_reg(memory mem, vec src) %{
  match(Set mem (StoreVector mem (VectorCastF2HF src)));
  format %{ "vcvtps2ph $mem,$src" %}
  ins_encode %{
    int vlen_enc = vector_length_encoding(this, $src);
    __ vcvtps2ph($mem$$Address, $src$$XMMRegister, 0x04, vlen_enc);
  %}
  ins_pipe( pipe_slow );
%}

instruct convHF2F_reg_reg(vlRegF dst, rRegI src) %{
  match(Set dst (ConvHF2F src));
  format %{ "vcvtph2ps $dst,$src" %}
  ins_encode %{
    __ flt16_to_flt($dst$$XMMRegister, $src$$Register);
  %}
  ins_pipe( pipe_slow );
%}

instruct vconvHF2F_reg_mem(vec dst, memory mem) %{
  match(Set dst (VectorCastHF2F (LoadVector mem)));
  format %{ "vcvtph2ps $dst,$mem" %}
  ins_encode %{
    int vlen_enc = vector_length_encoding(this);
    __ vcvtph2ps($dst$$XMMRegister, $mem$$Address, vlen_enc);
  %}
  ins_pipe( pipe_slow );
%}

instruct vconvHF2F(vec dst, vec src) %{
  match(Set dst (VectorCastHF2F src));
  ins_cost(125);
  format %{ "vector_conv_HF2F $dst,$src" %}
  ins_encode %{
    int vlen_enc = vector_length_encoding(this);
    __ vcvtph2ps($dst$$XMMRegister, $src$$XMMRegister, vlen_enc);
  %}
  ins_pipe( pipe_slow );
%}

// ---------------------------------------- VectorReinterpret ------------------------------------
instruct reinterpret_mask(kReg dst) %{
  predicate(n->bottom_type()->isa_vectmask() &&
            Matcher::vector_length(n) == Matcher::vector_length(n->in(1))); // dst == src
  match(Set dst (VectorReinterpret dst));
  ins_cost(125);
  format %{ "vector_reinterpret $dst\t!" %}
  ins_encode %{
    // empty
  %}
  ins_pipe( pipe_slow );
%}

instruct reinterpret_mask_W2B(kReg dst, kReg src, vec xtmp) %{
  predicate(UseAVX > 2 && Matcher::vector_length(n) != Matcher::vector_length(n->in(1)) &&
            n->bottom_type()->isa_vectmask() &&
            n->in(1)->bottom_type()->isa_vectmask() &&
            n->in(1)->bottom_type()->is_vectmask()->element_basic_type() == T_SHORT &&
            n->bottom_type()->is_vectmask()->element_basic_type() == T_BYTE); // dst == src
  match(Set dst (VectorReinterpret src));
  effect(TEMP xtmp);
  format %{ "vector_mask_reinterpret_W2B $dst $src\t!" %}
  ins_encode %{
     int src_sz = Matcher::vector_length(this, $src)*type2aelembytes(T_SHORT);
     int dst_sz = Matcher::vector_length(this)*type2aelembytes(T_BYTE);
     assert(src_sz == dst_sz , "src and dst size mismatch");
     int vlen_enc = vector_length_encoding(src_sz);
     __  evpmovm2w($xtmp$$XMMRegister, $src$$KRegister, vlen_enc);
     __  evpmovb2m($dst$$KRegister, $xtmp$$XMMRegister, vlen_enc);
  %}
  ins_pipe( pipe_slow );
%}

instruct reinterpret_mask_D2B(kReg dst, kReg src, vec xtmp) %{
  predicate(UseAVX > 2 && Matcher::vector_length(n) != Matcher::vector_length(n->in(1)) &&
            n->bottom_type()->isa_vectmask() &&
            n->in(1)->bottom_type()->isa_vectmask() &&
            (n->in(1)->bottom_type()->is_vectmask()->element_basic_type() == T_INT ||
             n->in(1)->bottom_type()->is_vectmask()->element_basic_type() == T_FLOAT) &&
            n->bottom_type()->is_vectmask()->element_basic_type() == T_BYTE); // dst == src
  match(Set dst (VectorReinterpret src));
  effect(TEMP xtmp);
  format %{ "vector_mask_reinterpret_D2B $dst $src\t!" %}
  ins_encode %{
     int src_sz = Matcher::vector_length(this, $src)*type2aelembytes(T_INT);
     int dst_sz = Matcher::vector_length(this)*type2aelembytes(T_BYTE);
     assert(src_sz == dst_sz , "src and dst size mismatch");
     int vlen_enc = vector_length_encoding(src_sz);
     __  evpmovm2d($xtmp$$XMMRegister, $src$$KRegister, vlen_enc);
     __  evpmovb2m($dst$$KRegister, $xtmp$$XMMRegister, vlen_enc);
  %}
  ins_pipe( pipe_slow );
%}

instruct reinterpret_mask_Q2B(kReg dst, kReg src, vec xtmp) %{
  predicate(UseAVX > 2 && Matcher::vector_length(n) != Matcher::vector_length(n->in(1)) &&
            n->bottom_type()->isa_vectmask() &&
            n->in(1)->bottom_type()->isa_vectmask() &&
            (n->in(1)->bottom_type()->is_vectmask()->element_basic_type() == T_LONG ||
             n->in(1)->bottom_type()->is_vectmask()->element_basic_type() == T_DOUBLE) &&
            n->bottom_type()->is_vectmask()->element_basic_type() == T_BYTE); // dst == src
  match(Set dst (VectorReinterpret src));
  effect(TEMP xtmp);
  format %{ "vector_mask_reinterpret_Q2B $dst $src\t!" %}
  ins_encode %{
     int src_sz = Matcher::vector_length(this, $src)*type2aelembytes(T_LONG);
     int dst_sz = Matcher::vector_length(this)*type2aelembytes(T_BYTE);
     assert(src_sz == dst_sz , "src and dst size mismatch");
     int vlen_enc = vector_length_encoding(src_sz);
     __  evpmovm2q($xtmp$$XMMRegister, $src$$KRegister, vlen_enc);
     __  evpmovb2m($dst$$KRegister, $xtmp$$XMMRegister, vlen_enc);
  %}
  ins_pipe( pipe_slow );
%}

instruct reinterpret(vec dst) %{
  predicate(!n->bottom_type()->isa_vectmask() &&
            Matcher::vector_length_in_bytes(n) == Matcher::vector_length_in_bytes(n->in(1))); // dst == src
  match(Set dst (VectorReinterpret dst));
  ins_cost(125);
  format %{ "vector_reinterpret $dst\t!" %}
  ins_encode %{
    // empty
  %}
  ins_pipe( pipe_slow );
%}

instruct reinterpret_expand(vec dst, vec src) %{
  predicate(UseAVX == 0 &&
            (Matcher::vector_length_in_bytes(n->in(1)) < Matcher::vector_length_in_bytes(n))); // src < dst
  match(Set dst (VectorReinterpret src));
  ins_cost(125);
  effect(TEMP dst);
  format %{ "vector_reinterpret_expand $dst,$src" %}
  ins_encode %{
    assert(Matcher::vector_length_in_bytes(this)       <= 16, "required");
    assert(Matcher::vector_length_in_bytes(this, $src) <=  8, "required");

    int src_vlen_in_bytes = Matcher::vector_length_in_bytes(this, $src);
    if (src_vlen_in_bytes == 4) {
      __ movdqu($dst$$XMMRegister, ExternalAddress(vector_32_bit_mask()), noreg);
    } else {
      assert(src_vlen_in_bytes == 8, "");
      __ movdqu($dst$$XMMRegister, ExternalAddress(vector_64_bit_mask()), noreg);
    }
    __ pand($dst$$XMMRegister, $src$$XMMRegister);
  %}
  ins_pipe( pipe_slow );
%}

instruct vreinterpret_expand4(legVec dst, vec src) %{
  predicate(UseAVX > 0 &&
            !n->bottom_type()->isa_vectmask() &&
            (Matcher::vector_length_in_bytes(n->in(1)) == 4) && // src
            (Matcher::vector_length_in_bytes(n->in(1)) < Matcher::vector_length_in_bytes(n))); // src < dst
  match(Set dst (VectorReinterpret src));
  ins_cost(125);
  format %{ "vector_reinterpret_expand $dst,$src" %}
  ins_encode %{
    __ vpand($dst$$XMMRegister, $src$$XMMRegister, ExternalAddress(vector_32_bit_mask()), 0, noreg);
  %}
  ins_pipe( pipe_slow );
%}


instruct vreinterpret_expand(legVec dst, vec src) %{
  predicate(UseAVX > 0 &&
            !n->bottom_type()->isa_vectmask() &&
            (Matcher::vector_length_in_bytes(n->in(1)) > 4) && // src
            (Matcher::vector_length_in_bytes(n->in(1)) < Matcher::vector_length_in_bytes(n))); // src < dst
  match(Set dst (VectorReinterpret src));
  ins_cost(125);
  format %{ "vector_reinterpret_expand $dst,$src\t!" %}
  ins_encode %{
    switch (Matcher::vector_length_in_bytes(this, $src)) {
      case  8: __ movq   ($dst$$XMMRegister, $src$$XMMRegister); break;
      case 16: __ movdqu ($dst$$XMMRegister, $src$$XMMRegister); break;
      case 32: __ vmovdqu($dst$$XMMRegister, $src$$XMMRegister); break;
      default: ShouldNotReachHere();
    }
  %}
  ins_pipe( pipe_slow );
%}

instruct reinterpret_shrink(vec dst, legVec src) %{
  predicate(!n->bottom_type()->isa_vectmask() &&
            Matcher::vector_length_in_bytes(n->in(1)) > Matcher::vector_length_in_bytes(n)); // src > dst
  match(Set dst (VectorReinterpret src));
  ins_cost(125);
  format %{ "vector_reinterpret_shrink $dst,$src\t!" %}
  ins_encode %{
    switch (Matcher::vector_length_in_bytes(this)) {
      case  4: __ movfltz($dst$$XMMRegister, $src$$XMMRegister); break;
      case  8: __ movq   ($dst$$XMMRegister, $src$$XMMRegister); break;
      case 16: __ movdqu ($dst$$XMMRegister, $src$$XMMRegister); break;
      case 32: __ vmovdqu($dst$$XMMRegister, $src$$XMMRegister); break;
      default: ShouldNotReachHere();
    }
  %}
  ins_pipe( pipe_slow );
%}

// ----------------------------------------------------------------------------------------------------

#ifdef _LP64
instruct roundD_reg(legRegD dst, legRegD src, immU8 rmode) %{
  match(Set dst (RoundDoubleMode src rmode));
  format %{ "roundsd $dst,$src" %}
  ins_cost(150);
  ins_encode %{
    assert(UseSSE >= 4, "required");
    __ roundsd($dst$$XMMRegister, $src$$XMMRegister, $rmode$$constant);
  %}
  ins_pipe(pipe_slow);
%}

instruct roundD_mem(legRegD dst, memory src, immU8 rmode) %{
  match(Set dst (RoundDoubleMode (LoadD src) rmode));
  format %{ "roundsd $dst,$src" %}
  ins_cost(150);
  ins_encode %{
    assert(UseSSE >= 4, "required");
    __ roundsd($dst$$XMMRegister, $src$$Address, $rmode$$constant);
  %}
  ins_pipe(pipe_slow);
%}

instruct roundD_imm(legRegD dst, immD con, immU8 rmode) %{
  match(Set dst (RoundDoubleMode con rmode));
  format %{ "roundsd $dst,[$constantaddress]\t# load from constant table: double=$con" %}
  ins_cost(150);
  ins_encode %{
    assert(UseSSE >= 4, "required");
    __ roundsd($dst$$XMMRegister, $constantaddress($con), $rmode$$constant, noreg);
  %}
  ins_pipe(pipe_slow);
%}

instruct vroundD_reg(legVec dst, legVec src, immU8 rmode) %{
  predicate(Matcher::vector_length(n) < 8);
  match(Set dst (RoundDoubleModeV src rmode));
  format %{ "vroundpd $dst,$src,$rmode\t! round packedD" %}
  ins_encode %{
    assert(UseAVX > 0, "required");
    int vlen_enc = vector_length_encoding(this);
    __ vroundpd($dst$$XMMRegister, $src$$XMMRegister, $rmode$$constant, vlen_enc);
  %}
  ins_pipe( pipe_slow );
%}

instruct vround8D_reg(vec dst, vec src, immU8 rmode) %{
  predicate(Matcher::vector_length(n) == 8);
  match(Set dst (RoundDoubleModeV src rmode));
  format %{ "vrndscalepd $dst,$src,$rmode\t! round packed8D" %}
  ins_encode %{
    assert(UseAVX > 2, "required");
    __ vrndscalepd($dst$$XMMRegister, $src$$XMMRegister, $rmode$$constant, Assembler::AVX_512bit);
  %}
  ins_pipe( pipe_slow );
%}

instruct vroundD_mem(legVec dst, memory mem, immU8 rmode) %{
  predicate(Matcher::vector_length(n) < 8);
  match(Set dst (RoundDoubleModeV (LoadVector mem) rmode));
  format %{ "vroundpd $dst, $mem, $rmode\t! round packedD" %}
  ins_encode %{
    assert(UseAVX > 0, "required");
    int vlen_enc = vector_length_encoding(this);
    __ vroundpd($dst$$XMMRegister, $mem$$Address, $rmode$$constant, vlen_enc);
  %}
  ins_pipe( pipe_slow );
%}

instruct vround8D_mem(vec dst, memory mem, immU8 rmode) %{
  predicate(Matcher::vector_length(n) == 8);
  match(Set dst (RoundDoubleModeV (LoadVector mem) rmode));
  format %{ "vrndscalepd $dst,$mem,$rmode\t! round packed8D" %}
  ins_encode %{
    assert(UseAVX > 2, "required");
    __ vrndscalepd($dst$$XMMRegister, $mem$$Address, $rmode$$constant, Assembler::AVX_512bit);
  %}
  ins_pipe( pipe_slow );
%}
#endif // _LP64

instruct onspinwait() %{
  match(OnSpinWait);
  ins_cost(200);

  format %{
    $$template
    $$emit$$"pause\t! membar_onspinwait"
  %}
  ins_encode %{
    __ pause();
  %}
  ins_pipe(pipe_slow);
%}

// a * b + c
instruct fmaD_reg(regD a, regD b, regD c) %{
  match(Set c (FmaD  c (Binary a b)));
  format %{ "fmasd $a,$b,$c\t# $c = $a * $b + $c" %}
  ins_cost(150);
  ins_encode %{
    assert(UseFMA, "Needs FMA instructions support.");
    __ fmad($c$$XMMRegister, $a$$XMMRegister, $b$$XMMRegister, $c$$XMMRegister);
  %}
  ins_pipe( pipe_slow );
%}

// a * b + c
instruct fmaF_reg(regF a, regF b, regF c) %{
  match(Set c (FmaF  c (Binary a b)));
  format %{ "fmass $a,$b,$c\t# $c = $a * $b + $c" %}
  ins_cost(150);
  ins_encode %{
    assert(UseFMA, "Needs FMA instructions support.");
    __ fmaf($c$$XMMRegister, $a$$XMMRegister, $b$$XMMRegister, $c$$XMMRegister);
  %}
  ins_pipe( pipe_slow );
%}

// ====================VECTOR INSTRUCTIONS=====================================

// Dummy reg-to-reg vector moves. Removed during post-selection cleanup.
instruct MoveVec2Leg(legVec dst, vec src) %{
  match(Set dst src);
  format %{ "" %}
  ins_encode %{
    ShouldNotReachHere();
  %}
  ins_pipe( fpu_reg_reg );
%}

instruct MoveLeg2Vec(vec dst, legVec src) %{
  match(Set dst src);
  format %{ "" %}
  ins_encode %{
    ShouldNotReachHere();
  %}
  ins_pipe( fpu_reg_reg );
%}

// ============================================================================

// Load vectors generic operand pattern
instruct loadV(vec dst, memory mem) %{
  match(Set dst (LoadVector mem));
  ins_cost(125);
  format %{ "load_vector $dst,$mem" %}
  ins_encode %{
    __ load_vector($dst$$XMMRegister, $mem$$Address, Matcher::vector_length_in_bytes(this));
  %}
  ins_pipe( pipe_slow );
%}

// Store vectors generic operand pattern.
instruct storeV(memory mem, vec src) %{
  match(Set mem (StoreVector mem src));
  ins_cost(145);
  format %{ "store_vector $mem,$src\n\t" %}
  ins_encode %{
    switch (Matcher::vector_length_in_bytes(this, $src)) {
      case  4: __ movdl    ($mem$$Address, $src$$XMMRegister); break;
      case  8: __ movq     ($mem$$Address, $src$$XMMRegister); break;
      case 16: __ movdqu   ($mem$$Address, $src$$XMMRegister); break;
      case 32: __ vmovdqu  ($mem$$Address, $src$$XMMRegister); break;
      case 64: __ evmovdqul($mem$$Address, $src$$XMMRegister, Assembler::AVX_512bit); break;
      default: ShouldNotReachHere();
    }
  %}
  ins_pipe( pipe_slow );
%}

// ---------------------------------------- Gather ------------------------------------

// Gather BYTE, SHORT, INT, LONG, FLOAT, DOUBLE

instruct gather(legVec dst, memory mem, legVec idx, rRegP tmp, legVec mask) %{
  predicate(!VM_Version::supports_avx512vl() && !is_subword_type(Matcher::vector_element_basic_type(n)) &&
            Matcher::vector_length_in_bytes(n) <= 32);
  match(Set dst (LoadVectorGather mem idx));
  effect(TEMP dst, TEMP tmp, TEMP mask);
  format %{ "load_vector_gather $dst, $mem, $idx\t! using $tmp and $mask as TEMP" %}
  ins_encode %{
    int vlen_enc = vector_length_encoding(this);
    BasicType elem_bt = Matcher::vector_element_basic_type(this);
    assert(!is_subword_type(elem_bt), "sanity"); // T_INT, T_LONG, T_FLOAT, T_DOUBLE
    __ vpcmpeqd($mask$$XMMRegister, $mask$$XMMRegister, $mask$$XMMRegister, vlen_enc);
    __ lea($tmp$$Register, $mem$$Address);
    __ vgather(elem_bt, $dst$$XMMRegister, $tmp$$Register, $idx$$XMMRegister, $mask$$XMMRegister, vlen_enc);
  %}
  ins_pipe( pipe_slow );
%}


instruct evgather(vec dst, memory mem, vec idx, rRegP tmp, kReg ktmp) %{
  predicate((VM_Version::supports_avx512vl() || Matcher::vector_length_in_bytes(n) == 64) &&
            !is_subword_type(Matcher::vector_element_basic_type(n)));
  match(Set dst (LoadVectorGather mem idx));
  effect(TEMP dst, TEMP tmp, TEMP ktmp);
  format %{ "load_vector_gather $dst, $mem, $idx\t! using $tmp and ktmp as TEMP" %}
  ins_encode %{
    int vlen_enc = vector_length_encoding(this);
    BasicType elem_bt = Matcher::vector_element_basic_type(this);
    __ kxnorwl($ktmp$$KRegister, $ktmp$$KRegister, $ktmp$$KRegister);
    __ lea($tmp$$Register, $mem$$Address);
    __ evgather(elem_bt, $dst$$XMMRegister, $ktmp$$KRegister, $tmp$$Register, $idx$$XMMRegister, vlen_enc);
  %}
  ins_pipe( pipe_slow );
%}

instruct evgather_masked(vec dst, memory mem, vec idx, kReg mask, kReg ktmp, rRegP tmp) %{
<<<<<<< HEAD
  predicate((VM_Version::supports_avx512vl() || Matcher::vector_length_in_bytes(n) == 64) &&
            !is_subword_type(Matcher::vector_element_basic_type(n)));
=======
  predicate(VM_Version::supports_avx512vl() || Matcher::vector_length_in_bytes(n) == 64);
>>>>>>> 518ec971
  match(Set dst (LoadVectorGatherMasked mem (Binary idx mask)));
  effect(TEMP_DEF dst, TEMP tmp, TEMP ktmp);
  format %{ "load_vector_gather_masked $dst, $mem, $idx, $mask\t! using $tmp and ktmp as TEMP" %}
  ins_encode %{
    assert(UseAVX > 2, "sanity");
    int vlen_enc = vector_length_encoding(this);
    BasicType elem_bt = Matcher::vector_element_basic_type(this);
    assert(!is_subword_type(elem_bt), "sanity"); // T_INT, T_LONG, T_FLOAT, T_DOUBLE
    // Note: Since gather instruction partially updates the opmask register used
    // for predication hense moving mask operand to a temporary.
    __ kmovwl($ktmp$$KRegister, $mask$$KRegister);
    __ vpxor($dst$$XMMRegister, $dst$$XMMRegister, $dst$$XMMRegister, vlen_enc);
    __ lea($tmp$$Register, $mem$$Address);
    __ evgather(elem_bt, $dst$$XMMRegister, $ktmp$$KRegister, $tmp$$Register, $idx$$XMMRegister, vlen_enc);
  %}
  ins_pipe( pipe_slow );
%}

instruct vgather_subword_avx3(vec dst, memory mem, rRegP idx, immI_0 offset, rRegP tmp, kReg ktmp, rRegP idx_base_temp, vec idx_vec, vec xtmp1, vec xtmp2, vec xtmp3, rFlagsReg cr) %{
  predicate(is_subword_type(Matcher::vector_element_basic_type(n)) && VM_Version::supports_avx512vl());
  match(Set dst (LoadVectorGather mem (Binary idx offset)));
  effect(TEMP_DEF dst, TEMP tmp, TEMP ktmp, TEMP idx_base_temp, TEMP idx_vec, TEMP xtmp1, TEMP xtmp2, TEMP xtmp3, KILL cr);
  format %{ "vector_gather_subword $dst, $mem, $idx\t! using $tmp, $ktmp, $idx_base_temp, $idx_vec, $xtmp1, $xtmp2 and  $xtmp3 as TEMP" %}
  ins_encode %{
    uint vlen = Matcher::vector_length(this);
    int vlen_enc = vector_length_encoding(this);
    BasicType elem_bt = Matcher::vector_element_basic_type(this);
    __ lea($tmp$$Register, $mem$$Address);
    __ movptr($idx_base_temp$$Register, $idx$$Register);
    __ vgather_subword_masked_avx3(elem_bt, $dst$$XMMRegister, $tmp$$Register, $idx_base_temp$$Register, noreg, xnoreg, $idx_vec$$XMMRegister,
                                   $xtmp1$$XMMRegister, $xtmp2$$XMMRegister, $xtmp3$$XMMRegister, knoreg, $ktmp$$KRegister, vlen_enc, vlen);
  %}
  ins_pipe( pipe_slow );
%}

instruct vgather_subword_off_avx3(vec dst, memory mem, rRegP idx, rRegI offset, rRegP tmp, kReg ktmp, rRegP idx_base_temp, vec idx_vec, vec offset_vec, vec xtmp1, vec xtmp2, vec xtmp3, rFlagsReg cr) %{
  predicate(is_subword_type(Matcher::vector_element_basic_type(n)) && VM_Version::supports_avx512vl());
  match(Set dst (LoadVectorGather mem (Binary idx offset)));
  effect(TEMP_DEF dst, TEMP tmp, TEMP ktmp, TEMP idx_base_temp, TEMP idx_vec, TEMP offset_vec, TEMP xtmp1, TEMP xtmp2, TEMP xtmp3, KILL cr);
  format %{ "vector_gather_subword $dst, $mem, $idx, $offset\t! using $tmp, $ktmp, $idx_base_temp, $idx_vec, $xtmp1, $xtmp2, $xtmp3 as TEMP" %}
  ins_encode %{
    uint vlen = Matcher::vector_length(this);
    int vlen_enc = vector_length_encoding(this);
    BasicType elem_bt = Matcher::vector_element_basic_type(this);
    __ movptr($idx_base_temp$$Register, $idx$$Register);
    __ lea($tmp$$Register, $mem$$Address);
    __ vgather_subword_masked_avx3(elem_bt, $dst$$XMMRegister, $tmp$$Register, $idx_base_temp$$Register, $offset$$Register, $offset_vec$$XMMRegister, $idx_vec$$XMMRegister,
                                   $xtmp1$$XMMRegister, $xtmp2$$XMMRegister, $xtmp3$$XMMRegister, knoreg, $ktmp$$KRegister, vlen_enc, vlen);
  %}
  ins_pipe( pipe_slow );
%}

instruct vgather_subword_mask_avx3(vec dst, memory mem, rRegP idx, kReg mask, immI_0 offset, rRegP tmp, kReg ktmp, rRegP idx_base_temp, vec idx_vec, vec xtmp1, vec xtmp2, vec xtmp3, rFlagsReg cr) %{
  predicate(is_subword_type(Matcher::vector_element_basic_type(n)) && n->in(MemNode::ValueIn)->in(2)->in(1)->bottom_type()->isa_vectmask());
  match(Set dst (LoadVectorGatherMasked mem (Binary idx (Binary mask offset))));
  effect(TEMP_DEF dst, TEMP tmp, TEMP ktmp, TEMP idx_base_temp, TEMP idx_vec, TEMP xtmp1, TEMP xtmp2, TEMP xtmp3, KILL cr);
  format %{ "vector_gather_subword $dst, $mem, $idx, $offset\t! using $tmp, $ktmp, $idx_base_temp, $idx_vec, $xtmp1, $xtmp2, $xtmp3 as TEMP" %}
  ins_encode %{
    uint vlen = Matcher::vector_length(this);
    int vlen_enc = vector_length_encoding(this);
    BasicType elem_bt = Matcher::vector_element_basic_type(this);
    __ lea($tmp$$Register, $mem$$Address);
    __ movptr($idx_base_temp$$Register, $idx$$Register);
    __ vgather_subword_masked_avx3(elem_bt, $dst$$XMMRegister, $tmp$$Register, $idx_base_temp$$Register, noreg, xnoreg, $idx_vec$$XMMRegister,
                                   $xtmp1$$XMMRegister, $xtmp2$$XMMRegister, $xtmp3$$XMMRegister, $mask$$KRegister, $ktmp$$KRegister, vlen_enc, vlen);
  %}
  ins_pipe( pipe_slow );
%}

instruct vgather_subword_mask_off_avx3(vec dst, memory mem, rRegP idx, kReg mask, rRegI offset, rRegP tmp, kReg ktmp, rRegP idx_base_temp, vec idx_vec, vec offset_vec, vec xtmp1, vec xtmp2, vec xtmp3, rFlagsReg cr) %{
  predicate(is_subword_type(Matcher::vector_element_basic_type(n)) && n->in(MemNode::ValueIn)->in(2)->in(1)->bottom_type()->isa_vectmask());
  match(Set dst (LoadVectorGatherMasked mem (Binary idx (Binary mask offset))));
  effect(TEMP_DEF dst, TEMP tmp, TEMP ktmp, TEMP idx_base_temp, TEMP idx_vec, TEMP offset_vec, TEMP xtmp1, TEMP xtmp2, TEMP xtmp3, KILL cr);
  format %{ "vector_gather_subword $dst, $mem, $idx, $offset, $mask\t! using $tmp, $ktmp, $idx_base_temp, $idx_vec, $xtmp1, $xtmp2, $xtmp3 as TEMP" %}
  ins_encode %{
    uint vlen = Matcher::vector_length(this);
    int vlen_enc = vector_length_encoding(this);
    BasicType elem_bt = Matcher::vector_element_basic_type(this);
    __ movptr($idx_base_temp$$Register, $idx$$Register);
    __ lea($tmp$$Register, $mem$$Address);
    __ vgather_subword_masked_avx3(elem_bt, $dst$$XMMRegister, $tmp$$Register, $idx_base_temp$$Register, $offset$$Register, $offset_vec$$XMMRegister, $idx_vec$$XMMRegister,
                                   $xtmp1$$XMMRegister, $xtmp2$$XMMRegister, $xtmp3$$XMMRegister, $mask$$KRegister, $ktmp$$KRegister, vlen_enc, vlen);
  %}
  ins_pipe( pipe_slow );
%}

instruct vgather_subwordLE8B_avx2(vec dst, memory mem, rRegP idx, immI_0 offset, rRegP tmp, rRegI rtmp) %{
  predicate(is_subword_type(Matcher::vector_element_basic_type(n)) && !VM_Version::supports_avx512vl() && Matcher::vector_length_in_bytes(n) <= 8);
  match(Set dst (LoadVectorGather mem (Binary idx offset)));
  effect(TEMP tmp, TEMP rtmp);
  format %{ "vector_gatherLE8 $dst, $mem, $idx\t! using $tmp and $rtmp as TEMP" %}
  ins_encode %{
    int vlen_enc = vector_length_encoding(this);
    BasicType elem_bt = Matcher::vector_element_basic_type(this);
    __ lea($tmp$$Register, $mem$$Address);
    __ vgather8b(elem_bt, $dst$$XMMRegister, $tmp$$Register, $idx$$Register, $rtmp$$Register, vlen_enc);
  %}
  ins_pipe( pipe_slow );
%}

instruct vgather_subwordGT8B_avx2(vec dst, memory mem, rRegP idx, immI_0 offset, rRegP tmp, rRegP idx_base_temp,
                             vec xtmp1, vec xtmp2, vec xtmp3, rRegI rtmp, rRegI length, rFlagsReg cr) %{
  predicate(is_subword_type(Matcher::vector_element_basic_type(n)) && !VM_Version::supports_avx512vl() && Matcher::vector_length_in_bytes(n) > 8);
  match(Set dst (LoadVectorGather mem (Binary idx offset)));
  effect(TEMP_DEF dst, TEMP tmp, TEMP idx_base_temp, TEMP xtmp1, TEMP xtmp2, TEMP xtmp3, TEMP rtmp, TEMP length, KILL cr);
  format %{ "vector_gatherGT8 $dst, $mem, $idx\t! using $tmp, $idx_base_temp, $xtmp1, $xtmp2, $xtmp3, $rtmp and $length as TEMP" %}
  ins_encode %{
    int vlen_enc = vector_length_encoding(this);
    int vector_len = Matcher::vector_length(this);
    BasicType elem_bt = Matcher::vector_element_basic_type(this);
    __ lea($tmp$$Register, $mem$$Address);
    __ movptr($idx_base_temp$$Register, $idx$$Register);
    __ vgather_subword(elem_bt, $dst$$XMMRegister, $tmp$$Register, $idx_base_temp$$Register, noreg, $xtmp1$$XMMRegister,
                       $xtmp2$$XMMRegister, $xtmp3$$XMMRegister, $rtmp$$Register, noreg, $length$$Register, vector_len, vlen_enc);
  %}
  ins_pipe( pipe_slow );
%}

instruct vgather_subwordLE8B_off_avx2(vec dst, memory mem, rRegP idx, rRegI offset, rRegP tmp, rRegI rtmp, rFlagsReg cr) %{
  predicate(is_subword_type(Matcher::vector_element_basic_type(n)) && !VM_Version::supports_avx512vl() && Matcher::vector_length_in_bytes(n) <= 8);
  match(Set dst (LoadVectorGather mem (Binary idx offset)));
  ins_cost(200);
  effect(TEMP tmp, TEMP rtmp, KILL cr);
  format %{ "vector_gatherLE8 $dst, $mem, $idx, $offset\t! using $tmp and $rtmp as TEMP" %}
  ins_encode %{
    int vlen_enc = vector_length_encoding(this);
    BasicType elem_bt = Matcher::vector_element_basic_type(this);
    __ lea($tmp$$Register, $mem$$Address);
    __ vgather8b_offset(elem_bt, $dst$$XMMRegister, $tmp$$Register, $idx$$Register, $offset$$Register, $rtmp$$Register, vlen_enc);
  %}
  ins_pipe( pipe_slow );
%}


instruct vgather_subwordGT8B_off_avx2(vec dst, memory mem, rRegP idx, rRegI offset, rRegP tmp, rRegP idx_base_temp,
                                 vec xtmp1, vec xtmp2, vec xtmp3, rRegI rtmp, rRegI length, rFlagsReg cr) %{
  predicate(is_subword_type(Matcher::vector_element_basic_type(n)) && !VM_Version::supports_avx512vl() && Matcher::vector_length_in_bytes(n) > 8);
  match(Set dst (LoadVectorGather mem (Binary idx offset)));
  ins_cost(200);
  effect(TEMP_DEF dst, TEMP tmp, TEMP idx_base_temp, TEMP xtmp1, TEMP xtmp2, TEMP xtmp3, TEMP rtmp, TEMP length, KILL cr);
  format %{ "vector_gatherGT8 $dst, $mem, $idx, $offset\t! using $tmp, $idx_base_temp, $xtmp1, $xtmp2, $xtmp3, $rtmp and $length as TEMP" %}
  ins_encode %{
    int vlen_enc = vector_length_encoding(this);
    int vector_len = Matcher::vector_length(this);
    BasicType elem_bt = Matcher::vector_element_basic_type(this);
    __ lea($tmp$$Register, $mem$$Address);
    __ movptr($idx_base_temp$$Register, $idx$$Register);
    __ vgather_subword(elem_bt, $dst$$XMMRegister, $tmp$$Register, $idx_base_temp$$Register, $offset$$Register, $xtmp1$$XMMRegister,
                       $xtmp2$$XMMRegister, $xtmp3$$XMMRegister, $rtmp$$Register, noreg, $length$$Register, vector_len, vlen_enc);
  %}
  ins_pipe( pipe_slow );
%}

// ====================Scatter=======================================

// Scatter INT, LONG, FLOAT, DOUBLE

instruct scatter(memory mem, vec src, vec idx, rRegP tmp, kReg ktmp) %{
  predicate(UseAVX > 2);
  match(Set mem (StoreVectorScatter mem (Binary src idx)));
  effect(TEMP tmp, TEMP ktmp);
  format %{ "store_vector_scatter $mem, $idx, $src\t! using k2 and $tmp as TEMP" %}
  ins_encode %{
    int vlen_enc = vector_length_encoding(this, $src);
    BasicType elem_bt = Matcher::vector_element_basic_type(this, $src);

    assert(Matcher::vector_length_in_bytes(this, $src) >= 16, "sanity");
    assert(!is_subword_type(elem_bt), "sanity"); // T_INT, T_LONG, T_FLOAT, T_DOUBLE

    __ kmovwl($ktmp$$KRegister, ExternalAddress(vector_all_bits_set()), noreg);
    __ lea($tmp$$Register, $mem$$Address);
    __ evscatter(elem_bt, $tmp$$Register, $idx$$XMMRegister, $ktmp$$KRegister, $src$$XMMRegister, vlen_enc);
  %}
  ins_pipe( pipe_slow );
%}

instruct scatter_masked(memory mem, vec src, vec idx, kReg mask, kReg ktmp, rRegP tmp) %{
  match(Set mem (StoreVectorScatterMasked mem (Binary src (Binary idx mask))));
  effect(TEMP tmp, TEMP ktmp);
  format %{ "store_vector_scatter_masked $mem, $idx, $src, $mask\t!" %}
  ins_encode %{
    int vlen_enc = vector_length_encoding(this, $src);
    BasicType elem_bt = Matcher::vector_element_basic_type(this, $src);
    assert(Matcher::vector_length_in_bytes(this, $src) >= 16, "sanity");
    assert(!is_subword_type(elem_bt), "sanity"); // T_INT, T_LONG, T_FLOAT, T_DOUBLE
    // Note: Since scatter instruction partially updates the opmask register used
    // for predication hense moving mask operand to a temporary.
    __ kmovwl($ktmp$$KRegister, $mask$$KRegister);
    __ lea($tmp$$Register, $mem$$Address);
    __ evscatter(elem_bt, $tmp$$Register, $idx$$XMMRegister, $ktmp$$KRegister, $src$$XMMRegister, vlen_enc);
  %}
  ins_pipe( pipe_slow );
%}

// ====================REPLICATE=======================================

// Replicate byte scalar to be vector
instruct vReplB_reg(vec dst, rRegI src) %{
  predicate(Matcher::vector_element_basic_type(n) == T_BYTE);
  match(Set dst (Replicate src));
  format %{ "replicateB $dst,$src" %}
  ins_encode %{
    uint vlen = Matcher::vector_length(this);
    if (UseAVX >= 2) {
      int vlen_enc = vector_length_encoding(this);
      if (vlen == 64 || VM_Version::supports_avx512vlbw()) { // AVX512VL for <512bit operands
        assert(VM_Version::supports_avx512bw(), "required"); // 512-bit byte vectors assume AVX512BW
        __ evpbroadcastb($dst$$XMMRegister, $src$$Register, vlen_enc);
      } else {
        __ movdl($dst$$XMMRegister, $src$$Register);
        __ vpbroadcastb($dst$$XMMRegister, $dst$$XMMRegister, vlen_enc);
      }
    } else {
       assert(UseAVX < 2, "");
      __ movdl($dst$$XMMRegister, $src$$Register);
      __ punpcklbw($dst$$XMMRegister, $dst$$XMMRegister);
      __ pshuflw($dst$$XMMRegister, $dst$$XMMRegister, 0x00);
      if (vlen >= 16) {
        assert(vlen == 16, "");
        __ punpcklqdq($dst$$XMMRegister, $dst$$XMMRegister);
      }
    }
  %}
  ins_pipe( pipe_slow );
%}

instruct ReplB_mem(vec dst, memory mem) %{
  predicate(UseAVX >= 2 && Matcher::vector_element_basic_type(n) == T_BYTE);
  match(Set dst (Replicate (LoadB mem)));
  format %{ "replicateB $dst,$mem" %}
  ins_encode %{
    int vlen_enc = vector_length_encoding(this);
    __ vpbroadcastb($dst$$XMMRegister, $mem$$Address, vlen_enc);
  %}
  ins_pipe( pipe_slow );
%}

// ====================ReplicateS=======================================

instruct vReplS_reg(vec dst, rRegI src) %{
  predicate(Matcher::vector_element_basic_type(n) == T_SHORT);
  match(Set dst (Replicate src));
  format %{ "replicateS $dst,$src" %}
  ins_encode %{
    uint vlen = Matcher::vector_length(this);
    int vlen_enc = vector_length_encoding(this);
    if (UseAVX >= 2) {
      if (vlen == 32 || VM_Version::supports_avx512vlbw()) { // AVX512VL for <512bit operands
        assert(VM_Version::supports_avx512bw(), "required"); // 512-bit short vectors assume AVX512BW
        __ evpbroadcastw($dst$$XMMRegister, $src$$Register, vlen_enc);
      } else {
        __ movdl($dst$$XMMRegister, $src$$Register);
        __ vpbroadcastw($dst$$XMMRegister, $dst$$XMMRegister, vlen_enc);
      }
    } else {
      assert(UseAVX < 2, "");
      __ movdl($dst$$XMMRegister, $src$$Register);
      __ pshuflw($dst$$XMMRegister, $dst$$XMMRegister, 0x00);
      if (vlen >= 8) {
        assert(vlen == 8, "");
        __ punpcklqdq($dst$$XMMRegister, $dst$$XMMRegister);
      }
    }
  %}
  ins_pipe( pipe_slow );
%}

instruct ReplS_mem(vec dst, memory mem) %{
  predicate(UseAVX >= 2 && Matcher::vector_element_basic_type(n) == T_SHORT);
  match(Set dst (Replicate (LoadS mem)));
  format %{ "replicateS $dst,$mem" %}
  ins_encode %{
    int vlen_enc = vector_length_encoding(this);
    __ vpbroadcastw($dst$$XMMRegister, $mem$$Address, vlen_enc);
  %}
  ins_pipe( pipe_slow );
%}

// ====================ReplicateI=======================================

instruct ReplI_reg(vec dst, rRegI src) %{
  predicate(Matcher::vector_element_basic_type(n) == T_INT);
  match(Set dst (Replicate src));
  format %{ "replicateI $dst,$src" %}
  ins_encode %{
    uint vlen = Matcher::vector_length(this);
    int vlen_enc = vector_length_encoding(this);
    if (vlen == 16 || VM_Version::supports_avx512vl()) { // AVX512VL for <512bit operands
      __ evpbroadcastd($dst$$XMMRegister, $src$$Register, vlen_enc);
    } else if (VM_Version::supports_avx2()) {
      __ movdl($dst$$XMMRegister, $src$$Register);
      __ vpbroadcastd($dst$$XMMRegister, $dst$$XMMRegister, vlen_enc);
    } else {
      __ movdl($dst$$XMMRegister, $src$$Register);
      __ pshufd($dst$$XMMRegister, $dst$$XMMRegister, 0x00);
    }
  %}
  ins_pipe( pipe_slow );
%}

instruct ReplI_mem(vec dst, memory mem) %{
  predicate(Matcher::vector_element_basic_type(n) == T_INT);
  match(Set dst (Replicate (LoadI mem)));
  format %{ "replicateI $dst,$mem" %}
  ins_encode %{
    int vlen_enc = vector_length_encoding(this);
    if (VM_Version::supports_avx2()) {
      __ vpbroadcastd($dst$$XMMRegister, $mem$$Address, vlen_enc);
    } else if (VM_Version::supports_avx()) {
      __ vbroadcastss($dst$$XMMRegister, $mem$$Address, vlen_enc);
    } else {
      __ movdl($dst$$XMMRegister, $mem$$Address);
      __ pshufd($dst$$XMMRegister, $dst$$XMMRegister, 0x00);
    }
  %}
  ins_pipe( pipe_slow );
%}

instruct ReplI_imm(vec dst, immI con) %{
  predicate(Matcher::is_non_long_integral_vector(n));
  match(Set dst (Replicate con));
  format %{ "replicateI $dst,$con" %}
  ins_encode %{
    InternalAddress addr = $constantaddress(Matcher::vector_element_basic_type(this),
        vreplicate_imm(Matcher::vector_element_basic_type(this), $con$$constant,
            (VM_Version::supports_sse3() ? (VM_Version::supports_avx() ? 4 : 8) : 8) /
                type2aelembytes(Matcher::vector_element_basic_type(this))));
    BasicType bt = Matcher::vector_element_basic_type(this);
    int vlen = Matcher::vector_length_in_bytes(this);
    __ load_constant_vector(bt, $dst$$XMMRegister, addr, vlen);
  %}
  ins_pipe( pipe_slow );
%}

// Replicate scalar zero to be vector
instruct ReplI_zero(vec dst, immI_0 zero) %{
  predicate(Matcher::is_non_long_integral_vector(n));
  match(Set dst (Replicate zero));
  format %{ "replicateI $dst,$zero" %}
  ins_encode %{
    int vlen_enc = vector_length_encoding(this);
    if (VM_Version::supports_evex() && !VM_Version::supports_avx512vl()) {
      __ vpxor($dst$$XMMRegister, $dst$$XMMRegister, $dst$$XMMRegister, vlen_enc);
    } else {
      __ pxor($dst$$XMMRegister, $dst$$XMMRegister);
    }
  %}
  ins_pipe( fpu_reg_reg );
%}

instruct ReplI_M1(vec dst, immI_M1 con) %{
  predicate(UseSSE >= 2 && Matcher::is_non_long_integral_vector(n));
  match(Set dst (Replicate con));
  format %{ "vallones $dst" %}
  ins_encode %{
    int vector_len = vector_length_encoding(this);
    __ vallones($dst$$XMMRegister, vector_len);
  %}
  ins_pipe( pipe_slow );
%}

// ====================ReplicateL=======================================

#ifdef _LP64
// Replicate long (8 byte) scalar to be vector
instruct ReplL_reg(vec dst, rRegL src) %{
  predicate(Matcher::vector_element_basic_type(n) == T_LONG);
  match(Set dst (Replicate src));
  format %{ "replicateL $dst,$src" %}
  ins_encode %{
    int vlen = Matcher::vector_length(this);
    int vlen_enc = vector_length_encoding(this);
    if (vlen == 8 || VM_Version::supports_avx512vl()) { // AVX512VL for <512bit operands
      __ evpbroadcastq($dst$$XMMRegister, $src$$Register, vlen_enc);
    } else if (VM_Version::supports_avx2()) {
      __ movdq($dst$$XMMRegister, $src$$Register);
      __ vpbroadcastq($dst$$XMMRegister, $dst$$XMMRegister, vlen_enc);
    } else {
      __ movdq($dst$$XMMRegister, $src$$Register);
      __ punpcklqdq($dst$$XMMRegister, $dst$$XMMRegister);
    }
  %}
  ins_pipe( pipe_slow );
%}
#else // _LP64
// Replicate long (8 byte) scalar to be vector
instruct ReplL_reg(vec dst, eRegL src, vec tmp) %{
  predicate(Matcher::vector_length(n) <= 4 && Matcher::vector_element_basic_type(n) == T_LONG);
  match(Set dst (Replicate src));
  effect(TEMP dst, USE src, TEMP tmp);
  format %{ "replicateL $dst,$src" %}
  ins_encode %{
    uint vlen = Matcher::vector_length(this);
    if (vlen == 2) {
      __ movdl($dst$$XMMRegister, $src$$Register);
      __ movdl($tmp$$XMMRegister, HIGH_FROM_LOW($src$$Register));
      __ punpckldq($dst$$XMMRegister, $tmp$$XMMRegister);
      __ punpcklqdq($dst$$XMMRegister, $dst$$XMMRegister);
    } else if (VM_Version::supports_avx512vl()) { // AVX512VL for <512bit operands
      int vlen_enc = Assembler::AVX_256bit;
      __ movdl($dst$$XMMRegister, $src$$Register);
      __ movdl($tmp$$XMMRegister, HIGH_FROM_LOW($src$$Register));
      __ punpckldq($dst$$XMMRegister, $tmp$$XMMRegister);
      __ vpbroadcastq($dst$$XMMRegister, $dst$$XMMRegister, vlen_enc);
    } else {
      __ movdl($dst$$XMMRegister, $src$$Register);
      __ movdl($tmp$$XMMRegister, HIGH_FROM_LOW($src$$Register));
      __ punpckldq($dst$$XMMRegister, $tmp$$XMMRegister);
      __ punpcklqdq($dst$$XMMRegister, $dst$$XMMRegister);
      __ vinserti128_high($dst$$XMMRegister, $dst$$XMMRegister);
    }
  %}
  ins_pipe( pipe_slow );
%}

instruct ReplL_reg_leg(legVec dst, eRegL src, legVec tmp) %{
  predicate(Matcher::vector_length(n) == 8 && Matcher::vector_element_basic_type(n) == T_LONG);
  match(Set dst (Replicate src));
  effect(TEMP dst, USE src, TEMP tmp);
  format %{ "replicateL $dst,$src" %}
  ins_encode %{
    if (VM_Version::supports_avx512vl()) {
      __ movdl($dst$$XMMRegister, $src$$Register);
      __ movdl($tmp$$XMMRegister, HIGH_FROM_LOW($src$$Register));
      __ punpckldq($dst$$XMMRegister, $tmp$$XMMRegister);
      __ punpcklqdq($dst$$XMMRegister, $dst$$XMMRegister);
      __ vinserti128_high($dst$$XMMRegister, $dst$$XMMRegister);
      __ vinserti64x4($dst$$XMMRegister, $dst$$XMMRegister, $dst$$XMMRegister, 0x1);
    } else {
      int vlen_enc = Assembler::AVX_512bit;
      __ movdl($dst$$XMMRegister, $src$$Register);
      __ movdl($tmp$$XMMRegister, HIGH_FROM_LOW($src$$Register));
      __ punpckldq($dst$$XMMRegister, $tmp$$XMMRegister);
      __ vpbroadcastq($dst$$XMMRegister, $dst$$XMMRegister, vlen_enc);
    }
  %}
  ins_pipe( pipe_slow );
%}
#endif // _LP64

instruct ReplL_mem(vec dst, memory mem) %{
  predicate(Matcher::vector_element_basic_type(n) == T_LONG);
  match(Set dst (Replicate (LoadL mem)));
  format %{ "replicateL $dst,$mem" %}
  ins_encode %{
    int vlen_enc = vector_length_encoding(this);
    if (VM_Version::supports_avx2()) {
      __ vpbroadcastq($dst$$XMMRegister, $mem$$Address, vlen_enc);
    } else if (VM_Version::supports_sse3()) {
      __ movddup($dst$$XMMRegister, $mem$$Address);
    } else {
      __ movq($dst$$XMMRegister, $mem$$Address);
      __ punpcklqdq($dst$$XMMRegister, $dst$$XMMRegister);
    }
  %}
  ins_pipe( pipe_slow );
%}

// Replicate long (8 byte) scalar immediate to be vector by loading from const table.
instruct ReplL_imm(vec dst, immL con) %{
  predicate(Matcher::vector_element_basic_type(n) == T_LONG);
  match(Set dst (Replicate con));
  format %{ "replicateL $dst,$con" %}
  ins_encode %{
    InternalAddress addr = $constantaddress(T_LONG, vreplicate_imm(T_LONG, $con$$constant, 1));
    int vlen = Matcher::vector_length_in_bytes(this);
    __ load_constant_vector(T_LONG, $dst$$XMMRegister, addr, vlen);
  %}
  ins_pipe( pipe_slow );
%}

instruct ReplL_zero(vec dst, immL0 zero) %{
  predicate(Matcher::vector_element_basic_type(n) == T_LONG);
  match(Set dst (Replicate zero));
  format %{ "replicateL $dst,$zero" %}
  ins_encode %{
    int vlen_enc = vector_length_encoding(this);
    if (VM_Version::supports_evex() && !VM_Version::supports_avx512vl()) {
      __ vpxor($dst$$XMMRegister, $dst$$XMMRegister, $dst$$XMMRegister, vlen_enc);
    } else {
      __ pxor($dst$$XMMRegister, $dst$$XMMRegister);
    }
  %}
  ins_pipe( fpu_reg_reg );
%}

instruct ReplL_M1(vec dst, immL_M1 con) %{
  predicate(UseSSE >= 2 && Matcher::vector_element_basic_type(n) == T_LONG);
  match(Set dst (Replicate con));
  format %{ "vallones $dst" %}
  ins_encode %{
    int vector_len = vector_length_encoding(this);
    __ vallones($dst$$XMMRegister, vector_len);
  %}
  ins_pipe( pipe_slow );
%}

// ====================ReplicateF=======================================

instruct vReplF_reg(vec dst, vlRegF src) %{
  predicate(UseAVX > 0 && Matcher::vector_element_basic_type(n) == T_FLOAT);
  match(Set dst (Replicate src));
  format %{ "replicateF $dst,$src" %}
  ins_encode %{
    uint vlen = Matcher::vector_length(this);
    int vlen_enc = vector_length_encoding(this);
    if (vlen <= 4) {
      __ vpermilps($dst$$XMMRegister, $src$$XMMRegister, 0x00, Assembler::AVX_128bit);
    } else if (VM_Version::supports_avx2()) {
      __ vbroadcastss($dst$$XMMRegister, $src$$XMMRegister, vlen_enc); // reg-to-reg variant requires AVX2
    } else {
      assert(vlen == 8, "sanity");
      __ vpermilps($dst$$XMMRegister, $src$$XMMRegister, 0x00, Assembler::AVX_128bit);
      __ vinsertf128_high($dst$$XMMRegister, $dst$$XMMRegister);
    }
  %}
  ins_pipe( pipe_slow );
%}

instruct ReplF_reg(vec dst, vlRegF src) %{
  predicate(UseAVX == 0 && Matcher::vector_element_basic_type(n) == T_FLOAT);
  match(Set dst (Replicate src));
  format %{ "replicateF $dst,$src" %}
  ins_encode %{
    __ pshufd($dst$$XMMRegister, $src$$XMMRegister, 0x00);
  %}
  ins_pipe( pipe_slow );
%}

instruct ReplF_mem(vec dst, memory mem) %{
  predicate(UseAVX > 0 && Matcher::vector_element_basic_type(n) == T_FLOAT);
  match(Set dst (Replicate (LoadF mem)));
  format %{ "replicateF $dst,$mem" %}
  ins_encode %{
    int vlen_enc = vector_length_encoding(this);
    __ vbroadcastss($dst$$XMMRegister, $mem$$Address, vlen_enc);
  %}
  ins_pipe( pipe_slow );
%}

// Replicate float scalar immediate to be vector by loading from const table.
instruct ReplF_imm(vec dst, immF con) %{
  predicate(Matcher::vector_element_basic_type(n) == T_FLOAT);
  match(Set dst (Replicate con));
  format %{ "replicateF $dst,$con" %}
  ins_encode %{
    InternalAddress addr = $constantaddress(T_FLOAT, vreplicate_imm(T_FLOAT, $con$$constant,
        VM_Version::supports_sse3() ? (VM_Version::supports_avx() ? 1 : 2) : 2));
    int vlen = Matcher::vector_length_in_bytes(this);
    __ load_constant_vector(T_FLOAT, $dst$$XMMRegister, addr, vlen);
  %}
  ins_pipe( pipe_slow );
%}

instruct ReplF_zero(vec dst, immF0 zero) %{
  predicate(Matcher::vector_element_basic_type(n) == T_FLOAT);
  match(Set dst (Replicate zero));
  format %{ "replicateF $dst,$zero" %}
  ins_encode %{
    int vlen_enc = vector_length_encoding(this);
    if (VM_Version::supports_evex() && !VM_Version::supports_avx512vldq()) {
      __ vpxor($dst$$XMMRegister, $dst$$XMMRegister, $dst$$XMMRegister, vlen_enc);
    } else {
      __ xorps($dst$$XMMRegister, $dst$$XMMRegister);
    }
  %}
  ins_pipe( fpu_reg_reg );
%}

// ====================ReplicateD=======================================

// Replicate double (8 bytes) scalar to be vector
instruct vReplD_reg(vec dst, vlRegD src) %{
  predicate(UseSSE >= 3 && Matcher::vector_element_basic_type(n) == T_DOUBLE);
  match(Set dst (Replicate src));
  format %{ "replicateD $dst,$src" %}
  ins_encode %{
    uint vlen = Matcher::vector_length(this);
    int vlen_enc = vector_length_encoding(this);
    if (vlen <= 2) {
      __ movddup($dst$$XMMRegister, $src$$XMMRegister);
    } else if (VM_Version::supports_avx2()) {
      __ vbroadcastsd($dst$$XMMRegister, $src$$XMMRegister, vlen_enc); // reg-to-reg variant requires AVX2
    } else {
      assert(vlen == 4, "sanity");
      __ movddup($dst$$XMMRegister, $src$$XMMRegister);
      __ vinsertf128_high($dst$$XMMRegister, $dst$$XMMRegister);
    }
  %}
  ins_pipe( pipe_slow );
%}

instruct ReplD_reg(vec dst, vlRegD src) %{
  predicate(UseSSE < 3 && Matcher::vector_element_basic_type(n) == T_DOUBLE);
  match(Set dst (Replicate src));
  format %{ "replicateD $dst,$src" %}
  ins_encode %{
    __ pshufd($dst$$XMMRegister, $src$$XMMRegister, 0x44);
  %}
  ins_pipe( pipe_slow );
%}

instruct ReplD_mem(vec dst, memory mem) %{
  predicate(UseSSE >= 3 && Matcher::vector_element_basic_type(n) == T_DOUBLE);
  match(Set dst (Replicate (LoadD mem)));
  format %{ "replicateD $dst,$mem" %}
  ins_encode %{
    if (Matcher::vector_length(this) >= 4) {
      int vlen_enc = vector_length_encoding(this);
      __ vbroadcastsd($dst$$XMMRegister, $mem$$Address, vlen_enc);
    } else {
      __ movddup($dst$$XMMRegister, $mem$$Address);
    }
  %}
  ins_pipe( pipe_slow );
%}

// Replicate double (8 byte) scalar immediate to be vector by loading from const table.
instruct ReplD_imm(vec dst, immD con) %{
  predicate(Matcher::vector_element_basic_type(n) == T_DOUBLE);
  match(Set dst (Replicate con));
  format %{ "replicateD $dst,$con" %}
  ins_encode %{
    InternalAddress addr = $constantaddress(T_DOUBLE, vreplicate_imm(T_DOUBLE, $con$$constant, 1));
    int vlen = Matcher::vector_length_in_bytes(this);
    __ load_constant_vector(T_DOUBLE, $dst$$XMMRegister, addr, vlen);
  %}
  ins_pipe( pipe_slow );
%}

instruct ReplD_zero(vec dst, immD0 zero) %{
  predicate(Matcher::vector_element_basic_type(n) == T_DOUBLE);
  match(Set dst (Replicate zero));
  format %{ "replicateD $dst,$zero" %}
  ins_encode %{
    int vlen_enc = vector_length_encoding(this);
    if (VM_Version::supports_evex() && !VM_Version::supports_avx512vldq()) {
      __ vpxor($dst$$XMMRegister, $dst$$XMMRegister, $dst$$XMMRegister, vlen_enc);
    } else {
      __ xorps($dst$$XMMRegister, $dst$$XMMRegister);
    }
  %}
  ins_pipe( fpu_reg_reg );
%}

// ====================VECTOR INSERT=======================================

instruct insert(vec dst, rRegI val, immU8 idx) %{
  predicate(Matcher::vector_length_in_bytes(n) < 32);
  match(Set dst (VectorInsert (Binary dst val) idx));
  format %{ "vector_insert $dst,$val,$idx" %}
  ins_encode %{
    assert(UseSSE >= 4, "required");
    assert(Matcher::vector_length_in_bytes(this) >= 8, "required");

    BasicType elem_bt = Matcher::vector_element_basic_type(this);

    assert(is_integral_type(elem_bt), "");
    assert($idx$$constant < (int)Matcher::vector_length(this), "out of bounds");

    __ insert(elem_bt, $dst$$XMMRegister, $val$$Register, $idx$$constant);
  %}
  ins_pipe( pipe_slow );
%}

instruct insert32(vec dst, vec src, rRegI val, immU8 idx, vec vtmp) %{
  predicate(Matcher::vector_length_in_bytes(n) == 32);
  match(Set dst (VectorInsert (Binary src val) idx));
  effect(TEMP vtmp);
  format %{ "vector_insert $dst,$src,$val,$idx\t!using $vtmp as TEMP" %}
  ins_encode %{
    int vlen_enc = Assembler::AVX_256bit;
    BasicType elem_bt = Matcher::vector_element_basic_type(this);
    int elem_per_lane = 16/type2aelembytes(elem_bt);
    int log2epr = log2(elem_per_lane);

    assert(is_integral_type(elem_bt), "sanity");
    assert($idx$$constant < (int)Matcher::vector_length(this), "out of bounds");

    uint x_idx = $idx$$constant & right_n_bits(log2epr);
    uint y_idx = ($idx$$constant >> log2epr) & 1;
    __ vextracti128($vtmp$$XMMRegister, $src$$XMMRegister, y_idx);
    __ vinsert(elem_bt, $vtmp$$XMMRegister, $vtmp$$XMMRegister, $val$$Register, x_idx);
    __ vinserti128($dst$$XMMRegister, $src$$XMMRegister, $vtmp$$XMMRegister, y_idx);
  %}
  ins_pipe( pipe_slow );
%}

instruct insert64(vec dst, vec src, rRegI val, immU8 idx, legVec vtmp) %{
  predicate(Matcher::vector_length_in_bytes(n) == 64);
  match(Set dst (VectorInsert (Binary src val) idx));
  effect(TEMP vtmp);
  format %{ "vector_insert $dst,$src,$val,$idx\t!using $vtmp as TEMP" %}
  ins_encode %{
    assert(UseAVX > 2, "sanity");

    BasicType elem_bt = Matcher::vector_element_basic_type(this);
    int elem_per_lane = 16/type2aelembytes(elem_bt);
    int log2epr = log2(elem_per_lane);

    assert(is_integral_type(elem_bt), "");
    assert($idx$$constant < (int)Matcher::vector_length(this), "out of bounds");

    uint x_idx = $idx$$constant & right_n_bits(log2epr);
    uint y_idx = ($idx$$constant >> log2epr) & 3;
    __ vextracti32x4($vtmp$$XMMRegister, $src$$XMMRegister, y_idx);
    __ vinsert(elem_bt, $vtmp$$XMMRegister, $vtmp$$XMMRegister, $val$$Register, x_idx);
    __ vinserti32x4($dst$$XMMRegister, $src$$XMMRegister, $vtmp$$XMMRegister, y_idx);
  %}
  ins_pipe( pipe_slow );
%}

#ifdef _LP64
instruct insert2L(vec dst, rRegL val, immU8 idx) %{
  predicate(Matcher::vector_length(n) == 2);
  match(Set dst (VectorInsert (Binary dst val) idx));
  format %{ "vector_insert $dst,$val,$idx" %}
  ins_encode %{
    assert(UseSSE >= 4, "required");
    assert(Matcher::vector_element_basic_type(this) == T_LONG, "");
    assert($idx$$constant < (int)Matcher::vector_length(this), "out of bounds");

    __ pinsrq($dst$$XMMRegister, $val$$Register, $idx$$constant);
  %}
  ins_pipe( pipe_slow );
%}

instruct insert4L(vec dst, vec src, rRegL val, immU8 idx, vec vtmp) %{
  predicate(Matcher::vector_length(n) == 4);
  match(Set dst (VectorInsert (Binary src val) idx));
  effect(TEMP vtmp);
  format %{ "vector_insert $dst,$src,$val,$idx\t!using $vtmp as TEMP" %}
  ins_encode %{
    assert(Matcher::vector_element_basic_type(this) == T_LONG, "");
    assert($idx$$constant < (int)Matcher::vector_length(this), "out of bounds");

    uint x_idx = $idx$$constant & right_n_bits(1);
    uint y_idx = ($idx$$constant >> 1) & 1;
    int vlen_enc = Assembler::AVX_256bit;
    __ vextracti128($vtmp$$XMMRegister, $src$$XMMRegister, y_idx);
    __ vpinsrq($vtmp$$XMMRegister, $vtmp$$XMMRegister, $val$$Register, x_idx);
    __ vinserti128($dst$$XMMRegister, $src$$XMMRegister, $vtmp$$XMMRegister, y_idx);
  %}
  ins_pipe( pipe_slow );
%}

instruct insert8L(vec dst, vec src, rRegL val, immU8 idx, legVec vtmp) %{
  predicate(Matcher::vector_length(n) == 8);
  match(Set dst (VectorInsert (Binary src val) idx));
  effect(TEMP vtmp);
  format %{ "vector_insert $dst,$src,$val,$idx\t!using $vtmp as TEMP" %}
  ins_encode %{
    assert(Matcher::vector_element_basic_type(this) == T_LONG, "sanity");
    assert($idx$$constant < (int)Matcher::vector_length(this), "out of bounds");

    uint x_idx = $idx$$constant & right_n_bits(1);
    uint y_idx = ($idx$$constant >> 1) & 3;
    __ vextracti32x4($vtmp$$XMMRegister, $src$$XMMRegister, y_idx);
    __ vpinsrq($vtmp$$XMMRegister, $vtmp$$XMMRegister, $val$$Register, x_idx);
    __ vinserti32x4($dst$$XMMRegister, $src$$XMMRegister, $vtmp$$XMMRegister, y_idx);
  %}
  ins_pipe( pipe_slow );
%}
#endif

instruct insertF(vec dst, regF val, immU8 idx) %{
  predicate(Matcher::vector_length(n) < 8);
  match(Set dst (VectorInsert (Binary dst val) idx));
  format %{ "vector_insert $dst,$val,$idx" %}
  ins_encode %{
    assert(UseSSE >= 4, "sanity");

    assert(Matcher::vector_element_basic_type(this) == T_FLOAT, "sanity");
    assert($idx$$constant < (int)Matcher::vector_length(this), "out of bounds");

    uint x_idx = $idx$$constant & right_n_bits(2);
    __ insertps($dst$$XMMRegister, $val$$XMMRegister, x_idx << 4);
  %}
  ins_pipe( pipe_slow );
%}

instruct vinsertF(vec dst, vec src, regF val, immU8 idx, vec vtmp) %{
  predicate(Matcher::vector_length(n) >= 8);
  match(Set dst (VectorInsert (Binary src val) idx));
  effect(TEMP vtmp);
  format %{ "vector_insert $dst,$src,$val,$idx\t!using $vtmp as TEMP" %}
  ins_encode %{
    assert(Matcher::vector_element_basic_type(this) == T_FLOAT, "sanity");
    assert($idx$$constant < (int)Matcher::vector_length(this), "out of bounds");

    int vlen = Matcher::vector_length(this);
    uint x_idx = $idx$$constant & right_n_bits(2);
    if (vlen == 8) {
      uint y_idx = ($idx$$constant >> 2) & 1;
      int vlen_enc = Assembler::AVX_256bit;
      __ vextracti128($vtmp$$XMMRegister, $src$$XMMRegister, y_idx);
      __ vinsertps($vtmp$$XMMRegister, $vtmp$$XMMRegister, $val$$XMMRegister, x_idx << 4);
      __ vinserti128($dst$$XMMRegister, $src$$XMMRegister, $vtmp$$XMMRegister, y_idx);
    } else {
      assert(vlen == 16, "sanity");
      uint y_idx = ($idx$$constant >> 2) & 3;
      __ vextracti32x4($vtmp$$XMMRegister, $src$$XMMRegister, y_idx);
      __ vinsertps($vtmp$$XMMRegister, $vtmp$$XMMRegister, $val$$XMMRegister, x_idx << 4);
      __ vinserti32x4($dst$$XMMRegister, $src$$XMMRegister, $vtmp$$XMMRegister, y_idx);
    }
  %}
  ins_pipe( pipe_slow );
%}

#ifdef _LP64
instruct insert2D(vec dst, regD val, immU8 idx, rRegL tmp) %{
  predicate(Matcher::vector_length(n) == 2);
  match(Set dst (VectorInsert (Binary dst val) idx));
  effect(TEMP tmp);
  format %{ "vector_insert $dst,$val,$idx\t!using $tmp as TEMP" %}
  ins_encode %{
    assert(UseSSE >= 4, "sanity");
    assert(Matcher::vector_element_basic_type(this) == T_DOUBLE, "sanity");
    assert($idx$$constant < (int)Matcher::vector_length(this), "out of bounds");

    __ movq($tmp$$Register, $val$$XMMRegister);
    __ pinsrq($dst$$XMMRegister, $tmp$$Register, $idx$$constant);
  %}
  ins_pipe( pipe_slow );
%}

instruct insert4D(vec dst, vec src, regD val, immU8 idx, rRegL tmp, vec vtmp) %{
  predicate(Matcher::vector_length(n) == 4);
  match(Set dst (VectorInsert (Binary src val) idx));
  effect(TEMP vtmp, TEMP tmp);
  format %{ "vector_insert $dst,$src,$val,$idx\t!using $tmp, $vtmp as TEMP" %}
  ins_encode %{
    assert(Matcher::vector_element_basic_type(this) == T_DOUBLE, "sanity");
    assert($idx$$constant < (int)Matcher::vector_length(this), "out of bounds");

    uint x_idx = $idx$$constant & right_n_bits(1);
    uint y_idx = ($idx$$constant >> 1) & 1;
    int vlen_enc = Assembler::AVX_256bit;
    __ movq($tmp$$Register, $val$$XMMRegister);
    __ vextracti128($vtmp$$XMMRegister, $src$$XMMRegister, y_idx);
    __ vpinsrq($vtmp$$XMMRegister, $vtmp$$XMMRegister, $tmp$$Register, x_idx);
    __ vinserti128($dst$$XMMRegister, $src$$XMMRegister, $vtmp$$XMMRegister, y_idx);
  %}
  ins_pipe( pipe_slow );
%}

instruct insert8D(vec dst, vec src, regD val, immI idx, rRegL tmp, legVec vtmp) %{
  predicate(Matcher::vector_length(n) == 8);
  match(Set dst (VectorInsert (Binary src val) idx));
  effect(TEMP tmp, TEMP vtmp);
  format %{ "vector_insert $dst,$src,$val,$idx\t!using $vtmp as TEMP" %}
  ins_encode %{
    assert(Matcher::vector_element_basic_type(this) == T_DOUBLE, "sanity");
    assert($idx$$constant < (int)Matcher::vector_length(this), "out of bounds");

    uint x_idx = $idx$$constant & right_n_bits(1);
    uint y_idx = ($idx$$constant >> 1) & 3;
    __ movq($tmp$$Register, $val$$XMMRegister);
    __ vextracti32x4($vtmp$$XMMRegister, $src$$XMMRegister, y_idx);
    __ vpinsrq($vtmp$$XMMRegister, $vtmp$$XMMRegister, $tmp$$Register, x_idx);
    __ vinserti32x4($dst$$XMMRegister, $src$$XMMRegister, $vtmp$$XMMRegister, y_idx);
  %}
  ins_pipe( pipe_slow );
%}
#endif

// ====================REDUCTION ARITHMETIC=======================================

// =======================Int Reduction==========================================

instruct reductionI(rRegI dst, rRegI src1, legVec src2, legVec vtmp1, legVec vtmp2) %{
  predicate(Matcher::vector_element_basic_type(n->in(2)) == T_INT); // src2
  match(Set dst (AddReductionVI src1 src2));
  match(Set dst (MulReductionVI src1 src2));
  match(Set dst (AndReductionV  src1 src2));
  match(Set dst ( OrReductionV  src1 src2));
  match(Set dst (XorReductionV  src1 src2));
  match(Set dst (MinReductionV  src1 src2));
  match(Set dst (MaxReductionV  src1 src2));
  effect(TEMP vtmp1, TEMP vtmp2);
  format %{ "vector_reduction_int $dst,$src1,$src2 ; using $vtmp1, $vtmp2 as TEMP" %}
  ins_encode %{
    int opcode = this->ideal_Opcode();
    int vlen = Matcher::vector_length(this, $src2);
    __ reduceI(opcode, vlen, $dst$$Register, $src1$$Register, $src2$$XMMRegister, $vtmp1$$XMMRegister, $vtmp2$$XMMRegister);
  %}
  ins_pipe( pipe_slow );
%}

// =======================Long Reduction==========================================

#ifdef _LP64
instruct reductionL(rRegL dst, rRegL src1, legVec src2, legVec vtmp1, legVec vtmp2) %{
  predicate(Matcher::vector_element_basic_type(n->in(2)) == T_LONG && !VM_Version::supports_avx512dq());
  match(Set dst (AddReductionVL src1 src2));
  match(Set dst (MulReductionVL src1 src2));
  match(Set dst (AndReductionV  src1 src2));
  match(Set dst ( OrReductionV  src1 src2));
  match(Set dst (XorReductionV  src1 src2));
  match(Set dst (MinReductionV  src1 src2));
  match(Set dst (MaxReductionV  src1 src2));
  effect(TEMP vtmp1, TEMP vtmp2);
  format %{ "vector_reduction_long $dst,$src1,$src2 ; using $vtmp1, $vtmp2 as TEMP" %}
  ins_encode %{
    int opcode = this->ideal_Opcode();
    int vlen = Matcher::vector_length(this, $src2);
    __ reduceL(opcode, vlen, $dst$$Register, $src1$$Register, $src2$$XMMRegister, $vtmp1$$XMMRegister, $vtmp2$$XMMRegister);
  %}
  ins_pipe( pipe_slow );
%}

instruct reductionL_avx512dq(rRegL dst, rRegL src1, vec src2, vec vtmp1, vec vtmp2) %{
  predicate(Matcher::vector_element_basic_type(n->in(2)) == T_LONG && VM_Version::supports_avx512dq());
  match(Set dst (AddReductionVL src1 src2));
  match(Set dst (MulReductionVL src1 src2));
  match(Set dst (AndReductionV  src1 src2));
  match(Set dst ( OrReductionV  src1 src2));
  match(Set dst (XorReductionV  src1 src2));
  match(Set dst (MinReductionV  src1 src2));
  match(Set dst (MaxReductionV  src1 src2));
  effect(TEMP vtmp1, TEMP vtmp2);
  format %{ "vector_reduction_long $dst,$src1,$src2 ; using $vtmp1, $vtmp2 as TEMP" %}
  ins_encode %{
    int opcode = this->ideal_Opcode();
    int vlen = Matcher::vector_length(this, $src2);
    __ reduceL(opcode, vlen, $dst$$Register, $src1$$Register, $src2$$XMMRegister, $vtmp1$$XMMRegister, $vtmp2$$XMMRegister);
  %}
  ins_pipe( pipe_slow );
%}
#endif // _LP64

// =======================Float Reduction==========================================

instruct reductionF128(regF dst, vec src, vec vtmp) %{
  predicate(Matcher::vector_length(n->in(2)) <= 4); // src
  match(Set dst (AddReductionVF dst src));
  match(Set dst (MulReductionVF dst src));
  effect(TEMP dst, TEMP vtmp);
  format %{ "vector_reduction_float  $dst,$src ; using $vtmp as TEMP" %}
  ins_encode %{
    int opcode = this->ideal_Opcode();
    int vlen = Matcher::vector_length(this, $src);
    __ reduce_fp(opcode, vlen, $dst$$XMMRegister, $src$$XMMRegister, $vtmp$$XMMRegister);
  %}
  ins_pipe( pipe_slow );
%}

instruct reduction8F(regF dst, vec src, vec vtmp1, vec vtmp2) %{
  predicate(Matcher::vector_length(n->in(2)) == 8); // src
  match(Set dst (AddReductionVF dst src));
  match(Set dst (MulReductionVF dst src));
  effect(TEMP dst, TEMP vtmp1, TEMP vtmp2);
  format %{ "vector_reduction_float $dst,$src ; using $vtmp1, $vtmp2 as TEMP" %}
  ins_encode %{
    int opcode = this->ideal_Opcode();
    int vlen = Matcher::vector_length(this, $src);
    __ reduce_fp(opcode, vlen, $dst$$XMMRegister, $src$$XMMRegister, $vtmp1$$XMMRegister, $vtmp2$$XMMRegister);
  %}
  ins_pipe( pipe_slow );
%}

instruct reduction16F(regF dst, legVec src, legVec vtmp1, legVec vtmp2) %{
  predicate(Matcher::vector_length(n->in(2)) == 16); // src
  match(Set dst (AddReductionVF dst src));
  match(Set dst (MulReductionVF dst src));
  effect(TEMP dst, TEMP vtmp1, TEMP vtmp2);
  format %{ "vector_reduction_float $dst,$src ; using $vtmp1, $vtmp2 as TEMP" %}
  ins_encode %{
    int opcode = this->ideal_Opcode();
    int vlen = Matcher::vector_length(this, $src);
    __ reduce_fp(opcode, vlen, $dst$$XMMRegister, $src$$XMMRegister, $vtmp1$$XMMRegister, $vtmp2$$XMMRegister);
  %}
  ins_pipe( pipe_slow );
%}

// =======================Double Reduction==========================================

instruct reduction2D(regD dst, vec src, vec vtmp) %{
  predicate(Matcher::vector_length(n->in(2)) == 2); // src
  match(Set dst (AddReductionVD dst src));
  match(Set dst (MulReductionVD dst src));
  effect(TEMP dst, TEMP vtmp);
  format %{ "vector_reduction_double $dst,$src ; using $vtmp as TEMP" %}
  ins_encode %{
    int opcode = this->ideal_Opcode();
    int vlen = Matcher::vector_length(this, $src);
    __ reduce_fp(opcode, vlen, $dst$$XMMRegister, $src$$XMMRegister, $vtmp$$XMMRegister);
%}
  ins_pipe( pipe_slow );
%}

instruct reduction4D(regD dst, vec src, vec vtmp1, vec vtmp2) %{
  predicate(Matcher::vector_length(n->in(2)) == 4); // src
  match(Set dst (AddReductionVD dst src));
  match(Set dst (MulReductionVD dst src));
  effect(TEMP dst, TEMP vtmp1, TEMP vtmp2);
  format %{ "vector_reduction_double $dst,$src ; using $vtmp1, $vtmp2 as TEMP" %}
  ins_encode %{
    int opcode = this->ideal_Opcode();
    int vlen = Matcher::vector_length(this, $src);
    __ reduce_fp(opcode, vlen, $dst$$XMMRegister, $src$$XMMRegister, $vtmp1$$XMMRegister, $vtmp2$$XMMRegister);
  %}
  ins_pipe( pipe_slow );
%}

instruct reduction8D(regD dst, legVec src, legVec vtmp1, legVec vtmp2) %{
  predicate(Matcher::vector_length(n->in(2)) == 8); // src
  match(Set dst (AddReductionVD dst src));
  match(Set dst (MulReductionVD dst src));
  effect(TEMP dst, TEMP vtmp1, TEMP vtmp2);
  format %{ "vector_reduction_double $dst,$src ; using $vtmp1, $vtmp2 as TEMP" %}
  ins_encode %{
    int opcode = this->ideal_Opcode();
    int vlen = Matcher::vector_length(this, $src);
    __ reduce_fp(opcode, vlen, $dst$$XMMRegister, $src$$XMMRegister, $vtmp1$$XMMRegister, $vtmp2$$XMMRegister);
  %}
  ins_pipe( pipe_slow );
%}

// =======================Byte Reduction==========================================

#ifdef _LP64
instruct reductionB(rRegI dst, rRegI src1, legVec src2, legVec vtmp1, legVec vtmp2) %{
  predicate(Matcher::vector_element_basic_type(n->in(2)) == T_BYTE && !VM_Version::supports_avx512bw());
  match(Set dst (AddReductionVI src1 src2));
  match(Set dst (AndReductionV  src1 src2));
  match(Set dst ( OrReductionV  src1 src2));
  match(Set dst (XorReductionV  src1 src2));
  match(Set dst (MinReductionV  src1 src2));
  match(Set dst (MaxReductionV  src1 src2));
  effect(TEMP vtmp1, TEMP vtmp2);
  format %{ "vector_reduction_byte $dst,$src1,$src2 ; using $vtmp1, $vtmp2 as TEMP" %}
  ins_encode %{
    int opcode = this->ideal_Opcode();
    int vlen = Matcher::vector_length(this, $src2);
    __ reduceB(opcode, vlen, $dst$$Register, $src1$$Register, $src2$$XMMRegister, $vtmp1$$XMMRegister, $vtmp2$$XMMRegister);
  %}
  ins_pipe( pipe_slow );
%}

instruct reductionB_avx512bw(rRegI dst, rRegI src1, vec src2, vec vtmp1, vec vtmp2) %{
  predicate(Matcher::vector_element_basic_type(n->in(2)) == T_BYTE && VM_Version::supports_avx512bw());
  match(Set dst (AddReductionVI src1 src2));
  match(Set dst (AndReductionV  src1 src2));
  match(Set dst ( OrReductionV  src1 src2));
  match(Set dst (XorReductionV  src1 src2));
  match(Set dst (MinReductionV  src1 src2));
  match(Set dst (MaxReductionV  src1 src2));
  effect(TEMP vtmp1, TEMP vtmp2);
  format %{ "vector_reduction_byte $dst,$src1,$src2 ; using $vtmp1, $vtmp2 as TEMP" %}
  ins_encode %{
    int opcode = this->ideal_Opcode();
    int vlen = Matcher::vector_length(this, $src2);
    __ reduceB(opcode, vlen, $dst$$Register, $src1$$Register, $src2$$XMMRegister, $vtmp1$$XMMRegister, $vtmp2$$XMMRegister);
  %}
  ins_pipe( pipe_slow );
%}
#endif

// =======================Short Reduction==========================================

instruct reductionS(rRegI dst, rRegI src1, legVec src2, legVec vtmp1, legVec vtmp2) %{
  predicate(Matcher::vector_element_basic_type(n->in(2)) == T_SHORT); // src2
  match(Set dst (AddReductionVI src1 src2));
  match(Set dst (MulReductionVI src1 src2));
  match(Set dst (AndReductionV  src1 src2));
  match(Set dst ( OrReductionV  src1 src2));
  match(Set dst (XorReductionV  src1 src2));
  match(Set dst (MinReductionV  src1 src2));
  match(Set dst (MaxReductionV  src1 src2));
  effect(TEMP vtmp1, TEMP vtmp2);
  format %{ "vector_reduction_short $dst,$src1,$src2 ; using $vtmp1, $vtmp2 as TEMP" %}
  ins_encode %{
    int opcode = this->ideal_Opcode();
    int vlen = Matcher::vector_length(this, $src2);
    __ reduceS(opcode, vlen, $dst$$Register, $src1$$Register, $src2$$XMMRegister, $vtmp1$$XMMRegister, $vtmp2$$XMMRegister);
  %}
  ins_pipe( pipe_slow );
%}

// =======================Mul Reduction==========================================

instruct mul_reductionB(rRegI dst, rRegI src1, vec src2, vec vtmp1, vec vtmp2) %{
  predicate(Matcher::vector_element_basic_type(n->in(2)) == T_BYTE &&
            Matcher::vector_length(n->in(2)) <= 32); // src2
  match(Set dst (MulReductionVI src1 src2));
  effect(TEMP dst, TEMP vtmp1, TEMP vtmp2);
  format %{ "vector_mul_reduction_byte $dst,$src1,$src2; using $vtmp1, $vtmp2 as TEMP" %}
  ins_encode %{
    int opcode = this->ideal_Opcode();
    int vlen = Matcher::vector_length(this, $src2);
    __ mulreduceB(opcode, vlen, $dst$$Register, $src1$$Register, $src2$$XMMRegister, $vtmp1$$XMMRegister, $vtmp2$$XMMRegister);
  %}
  ins_pipe( pipe_slow );
%}

instruct mul_reduction64B(rRegI dst, rRegI src1, legVec src2, legVec vtmp1, legVec vtmp2) %{
  predicate(Matcher::vector_element_basic_type(n->in(2)) == T_BYTE &&
            Matcher::vector_length(n->in(2)) == 64); // src2
  match(Set dst (MulReductionVI src1 src2));
  effect(TEMP dst, TEMP vtmp1, TEMP vtmp2);
  format %{ "vector_mul_reduction_byte $dst,$src1,$src2; using $vtmp1, $vtmp2 as TEMP" %}
  ins_encode %{
    int opcode = this->ideal_Opcode();
    int vlen = Matcher::vector_length(this, $src2);
    __ mulreduceB(opcode, vlen, $dst$$Register, $src1$$Register, $src2$$XMMRegister, $vtmp1$$XMMRegister, $vtmp2$$XMMRegister);
  %}
  ins_pipe( pipe_slow );
%}

//--------------------Min/Max Float Reduction --------------------
// Float Min Reduction
instruct minmax_reduction2F(legRegF dst, immF src1, legVec src2, legVec tmp,
                            legVec atmp, legVec btmp, legVec xmm_1, rFlagsReg cr) %{
  predicate(Matcher::vector_element_basic_type(n->in(2)) == T_FLOAT &&
            ((n->Opcode() == Op_MinReductionV && n->in(1)->bottom_type() == TypeF::POS_INF) ||
             (n->Opcode() == Op_MaxReductionV && n->in(1)->bottom_type() == TypeF::NEG_INF)) &&
            Matcher::vector_length(n->in(2)) == 2);
  match(Set dst (MinReductionV src1 src2));
  match(Set dst (MaxReductionV src1 src2));
  effect(TEMP dst, TEMP tmp, TEMP atmp, TEMP btmp, TEMP xmm_1, KILL cr);
  format %{ "vector_minmax2F_reduction $dst,$src1,$src2  ; using $tmp, $atmp, $btmp, $xmm_1 as TEMP" %}
  ins_encode %{
    assert(UseAVX > 0, "sanity");

    int opcode = this->ideal_Opcode();
    int vlen = Matcher::vector_length(this, $src2);
    __ reduceFloatMinMax(opcode, vlen, false, $dst$$XMMRegister, $src2$$XMMRegister, $tmp$$XMMRegister,
                         $atmp$$XMMRegister, $btmp$$XMMRegister, $xmm_1$$XMMRegister);
  %}
  ins_pipe( pipe_slow );
%}

instruct minmax_reductionF(legRegF dst, immF src1, legVec src2, legVec tmp, legVec atmp,
                           legVec btmp, legVec xmm_0, legVec xmm_1, rFlagsReg cr) %{
  predicate(Matcher::vector_element_basic_type(n->in(2)) == T_FLOAT &&
            ((n->Opcode() == Op_MinReductionV && n->in(1)->bottom_type() == TypeF::POS_INF) ||
             (n->Opcode() == Op_MaxReductionV && n->in(1)->bottom_type() == TypeF::NEG_INF)) &&
            Matcher::vector_length(n->in(2)) >= 4);
  match(Set dst (MinReductionV src1 src2));
  match(Set dst (MaxReductionV src1 src2));
  effect(TEMP dst, TEMP tmp, TEMP atmp, TEMP btmp, TEMP xmm_0, TEMP xmm_1, KILL cr);
  format %{ "vector_minmaxF_reduction $dst,$src1,$src2  ; using $tmp, $atmp, $btmp, $xmm_0, $xmm_1 as TEMP" %}
  ins_encode %{
    assert(UseAVX > 0, "sanity");

    int opcode = this->ideal_Opcode();
    int vlen = Matcher::vector_length(this, $src2);
    __ reduceFloatMinMax(opcode, vlen, false, $dst$$XMMRegister, $src2$$XMMRegister, $tmp$$XMMRegister,
                         $atmp$$XMMRegister, $btmp$$XMMRegister, $xmm_0$$XMMRegister, $xmm_1$$XMMRegister);
  %}
  ins_pipe( pipe_slow );
%}

instruct minmax_reduction2F_av(legRegF dst, legVec src, legVec tmp,
                               legVec atmp, legVec btmp, legVec xmm_1, rFlagsReg cr) %{
  predicate(Matcher::vector_element_basic_type(n->in(2)) == T_FLOAT &&
            Matcher::vector_length(n->in(2)) == 2);
  match(Set dst (MinReductionV dst src));
  match(Set dst (MaxReductionV dst src));
  effect(TEMP dst, TEMP tmp, TEMP atmp, TEMP btmp, TEMP xmm_1, KILL cr);
  format %{ "vector_minmax2F_reduction $dst,$src ; using $tmp, $atmp, $btmp, $xmm_1 as TEMP" %}
  ins_encode %{
    assert(UseAVX > 0, "sanity");

    int opcode = this->ideal_Opcode();
    int vlen = Matcher::vector_length(this, $src);
    __ reduceFloatMinMax(opcode, vlen, true, $dst$$XMMRegister, $src$$XMMRegister, $tmp$$XMMRegister,
                         $atmp$$XMMRegister, $btmp$$XMMRegister, $xmm_1$$XMMRegister);
  %}
  ins_pipe( pipe_slow );
%}


instruct minmax_reductionF_av(legRegF dst, legVec src, legVec tmp,
                              legVec atmp, legVec btmp, legVec xmm_0, legVec xmm_1, rFlagsReg cr) %{
  predicate(Matcher::vector_element_basic_type(n->in(2)) == T_FLOAT &&
            Matcher::vector_length(n->in(2)) >= 4);
  match(Set dst (MinReductionV dst src));
  match(Set dst (MaxReductionV dst src));
  effect(TEMP dst, TEMP tmp, TEMP atmp, TEMP btmp, TEMP xmm_0, TEMP xmm_1, KILL cr);
  format %{ "vector_minmaxF_reduction $dst,$src ; using $tmp, $atmp, $btmp, $xmm_0, $xmm_1 as TEMP" %}
  ins_encode %{
    assert(UseAVX > 0, "sanity");

    int opcode = this->ideal_Opcode();
    int vlen = Matcher::vector_length(this, $src);
    __ reduceFloatMinMax(opcode, vlen, true, $dst$$XMMRegister, $src$$XMMRegister, $tmp$$XMMRegister,
                         $atmp$$XMMRegister, $btmp$$XMMRegister, $xmm_0$$XMMRegister, $xmm_1$$XMMRegister);
  %}
  ins_pipe( pipe_slow );
%}


//--------------------Min Double Reduction --------------------
instruct minmax_reduction2D(legRegD dst, immD src1, legVec src2,
                            legVec tmp1, legVec tmp2, legVec tmp3, legVec tmp4, // TEMPs
                            rFlagsReg cr) %{
  predicate(Matcher::vector_element_basic_type(n->in(2)) == T_DOUBLE &&
            ((n->Opcode() == Op_MinReductionV && n->in(1)->bottom_type() == TypeD::POS_INF) ||
             (n->Opcode() == Op_MaxReductionV && n->in(1)->bottom_type() == TypeD::NEG_INF)) &&
            Matcher::vector_length(n->in(2)) == 2);
  match(Set dst (MinReductionV src1 src2));
  match(Set dst (MaxReductionV src1 src2));
  effect(TEMP dst, TEMP tmp1, TEMP tmp2, TEMP tmp3, TEMP tmp4, KILL cr);
  format %{ "vector_minmax2D_reduction $dst,$src1,$src2 ; using $tmp1, $tmp2, $tmp3, $tmp4 as TEMP" %}
  ins_encode %{
    assert(UseAVX > 0, "sanity");

    int opcode = this->ideal_Opcode();
    int vlen = Matcher::vector_length(this, $src2);
    __ reduceDoubleMinMax(opcode, vlen, false, $dst$$XMMRegister, $src2$$XMMRegister,
                          $tmp1$$XMMRegister, $tmp2$$XMMRegister, $tmp3$$XMMRegister, $tmp4$$XMMRegister);
  %}
  ins_pipe( pipe_slow );
%}

instruct minmax_reductionD(legRegD dst, immD src1, legVec src2,
                           legVec tmp1, legVec tmp2, legVec tmp3, legVec tmp4, legVec tmp5, // TEMPs
                           rFlagsReg cr) %{
  predicate(Matcher::vector_element_basic_type(n->in(2)) == T_DOUBLE &&
            ((n->Opcode() == Op_MinReductionV && n->in(1)->bottom_type() == TypeD::POS_INF) ||
             (n->Opcode() == Op_MaxReductionV && n->in(1)->bottom_type() == TypeD::NEG_INF)) &&
            Matcher::vector_length(n->in(2)) >= 4);
  match(Set dst (MinReductionV src1 src2));
  match(Set dst (MaxReductionV src1 src2));
  effect(TEMP dst, TEMP tmp1, TEMP tmp2, TEMP tmp3, TEMP tmp4, TEMP tmp5, KILL cr);
  format %{ "vector_minmaxD_reduction $dst,$src1,$src2 ; using $tmp1, $tmp2, $tmp3, $tmp4, $tmp5 as TEMP" %}
  ins_encode %{
    assert(UseAVX > 0, "sanity");

    int opcode = this->ideal_Opcode();
    int vlen = Matcher::vector_length(this, $src2);
    __ reduceDoubleMinMax(opcode, vlen, false, $dst$$XMMRegister, $src2$$XMMRegister,
                          $tmp1$$XMMRegister, $tmp2$$XMMRegister, $tmp3$$XMMRegister, $tmp4$$XMMRegister, $tmp5$$XMMRegister);
  %}
  ins_pipe( pipe_slow );
%}


instruct minmax_reduction2D_av(legRegD dst, legVec src,
                               legVec tmp1, legVec tmp2, legVec tmp3, legVec tmp4, // TEMPs
                               rFlagsReg cr) %{
  predicate(Matcher::vector_element_basic_type(n->in(2)) == T_DOUBLE &&
            Matcher::vector_length(n->in(2)) == 2);
  match(Set dst (MinReductionV dst src));
  match(Set dst (MaxReductionV dst src));
  effect(TEMP dst, TEMP tmp1, TEMP tmp2, TEMP tmp3, TEMP tmp4, KILL cr);
  format %{ "vector_minmax2D_reduction $dst,$src ; using $tmp1, $tmp2, $tmp3, $tmp4 as TEMP" %}
  ins_encode %{
    assert(UseAVX > 0, "sanity");

    int opcode = this->ideal_Opcode();
    int vlen = Matcher::vector_length(this, $src);
    __ reduceDoubleMinMax(opcode, vlen, true, $dst$$XMMRegister, $src$$XMMRegister,
                          $tmp1$$XMMRegister, $tmp2$$XMMRegister, $tmp3$$XMMRegister, $tmp4$$XMMRegister);
  %}
  ins_pipe( pipe_slow );
%}

instruct minmax_reductionD_av(legRegD dst, legVec src,
                              legVec tmp1, legVec tmp2, legVec tmp3, legVec tmp4, legVec tmp5, // TEMPs
                              rFlagsReg cr) %{
  predicate(Matcher::vector_element_basic_type(n->in(2)) == T_DOUBLE &&
            Matcher::vector_length(n->in(2)) >= 4);
  match(Set dst (MinReductionV dst src));
  match(Set dst (MaxReductionV dst src));
  effect(TEMP dst, TEMP tmp1, TEMP tmp2, TEMP tmp3, TEMP tmp4, TEMP tmp5, KILL cr);
  format %{ "vector_minmaxD_reduction $dst,$src ; using $tmp1, $tmp2, $tmp3, $tmp4, $tmp5 as TEMP" %}
  ins_encode %{
    assert(UseAVX > 0, "sanity");

    int opcode = this->ideal_Opcode();
    int vlen = Matcher::vector_length(this, $src);
    __ reduceDoubleMinMax(opcode, vlen, true, $dst$$XMMRegister, $src$$XMMRegister,
                          $tmp1$$XMMRegister, $tmp2$$XMMRegister, $tmp3$$XMMRegister, $tmp4$$XMMRegister, $tmp5$$XMMRegister);
  %}
  ins_pipe( pipe_slow );
%}

// ====================VECTOR ARITHMETIC=======================================

// --------------------------------- ADD --------------------------------------

// Bytes vector add
instruct vaddB(vec dst, vec src) %{
  predicate(UseAVX == 0);
  match(Set dst (AddVB dst src));
  format %{ "paddb   $dst,$src\t! add packedB" %}
  ins_encode %{
    __ paddb($dst$$XMMRegister, $src$$XMMRegister);
  %}
  ins_pipe( pipe_slow );
%}

instruct vaddB_reg(vec dst, vec src1, vec src2) %{
  predicate(UseAVX > 0);
  match(Set dst (AddVB src1 src2));
  format %{ "vpaddb  $dst,$src1,$src2\t! add packedB" %}
  ins_encode %{
    int vlen_enc = vector_length_encoding(this);
    __ vpaddb($dst$$XMMRegister, $src1$$XMMRegister, $src2$$XMMRegister, vlen_enc);
  %}
  ins_pipe( pipe_slow );
%}

instruct vaddB_mem(vec dst, vec src, memory mem) %{
  predicate((UseAVX > 0) &&
            (Matcher::vector_length_in_bytes(n->in(1)) > 8));
  match(Set dst (AddVB src (LoadVector mem)));
  format %{ "vpaddb  $dst,$src,$mem\t! add packedB" %}
  ins_encode %{
    int vlen_enc = vector_length_encoding(this);
    __ vpaddb($dst$$XMMRegister, $src$$XMMRegister, $mem$$Address, vlen_enc);
  %}
  ins_pipe( pipe_slow );
%}

// Shorts/Chars vector add
instruct vaddS(vec dst, vec src) %{
  predicate(UseAVX == 0);
  match(Set dst (AddVS dst src));
  format %{ "paddw   $dst,$src\t! add packedS" %}
  ins_encode %{
    __ paddw($dst$$XMMRegister, $src$$XMMRegister);
  %}
  ins_pipe( pipe_slow );
%}

instruct vaddS_reg(vec dst, vec src1, vec src2) %{
  predicate(UseAVX > 0);
  match(Set dst (AddVS src1 src2));
  format %{ "vpaddw  $dst,$src1,$src2\t! add packedS" %}
  ins_encode %{
    int vlen_enc = vector_length_encoding(this);
    __ vpaddw($dst$$XMMRegister, $src1$$XMMRegister, $src2$$XMMRegister, vlen_enc);
  %}
  ins_pipe( pipe_slow );
%}

instruct vaddS_mem(vec dst, vec src, memory mem) %{
  predicate((UseAVX > 0) &&
            (Matcher::vector_length_in_bytes(n->in(1)) > 8));
  match(Set dst (AddVS src (LoadVector mem)));
  format %{ "vpaddw  $dst,$src,$mem\t! add packedS" %}
  ins_encode %{
    int vlen_enc = vector_length_encoding(this);
    __ vpaddw($dst$$XMMRegister, $src$$XMMRegister, $mem$$Address, vlen_enc);
  %}
  ins_pipe( pipe_slow );
%}

// Integers vector add
instruct vaddI(vec dst, vec src) %{
  predicate(UseAVX == 0);
  match(Set dst (AddVI dst src));
  format %{ "paddd   $dst,$src\t! add packedI" %}
  ins_encode %{
    __ paddd($dst$$XMMRegister, $src$$XMMRegister);
  %}
  ins_pipe( pipe_slow );
%}

instruct vaddI_reg(vec dst, vec src1, vec src2) %{
  predicate(UseAVX > 0);
  match(Set dst (AddVI src1 src2));
  format %{ "vpaddd  $dst,$src1,$src2\t! add packedI" %}
  ins_encode %{
    int vlen_enc = vector_length_encoding(this);
    __ vpaddd($dst$$XMMRegister, $src1$$XMMRegister, $src2$$XMMRegister, vlen_enc);
  %}
  ins_pipe( pipe_slow );
%}


instruct vaddI_mem(vec dst, vec src, memory mem) %{
  predicate((UseAVX > 0) &&
            (Matcher::vector_length_in_bytes(n->in(1)) > 8));
  match(Set dst (AddVI src (LoadVector mem)));
  format %{ "vpaddd  $dst,$src,$mem\t! add packedI" %}
  ins_encode %{
    int vlen_enc = vector_length_encoding(this);
    __ vpaddd($dst$$XMMRegister, $src$$XMMRegister, $mem$$Address, vlen_enc);
  %}
  ins_pipe( pipe_slow );
%}

// Longs vector add
instruct vaddL(vec dst, vec src) %{
  predicate(UseAVX == 0);
  match(Set dst (AddVL dst src));
  format %{ "paddq   $dst,$src\t! add packedL" %}
  ins_encode %{
    __ paddq($dst$$XMMRegister, $src$$XMMRegister);
  %}
  ins_pipe( pipe_slow );
%}

instruct vaddL_reg(vec dst, vec src1, vec src2) %{
  predicate(UseAVX > 0);
  match(Set dst (AddVL src1 src2));
  format %{ "vpaddq  $dst,$src1,$src2\t! add packedL" %}
  ins_encode %{
    int vlen_enc = vector_length_encoding(this);
    __ vpaddq($dst$$XMMRegister, $src1$$XMMRegister, $src2$$XMMRegister, vlen_enc);
  %}
  ins_pipe( pipe_slow );
%}

instruct vaddL_mem(vec dst, vec src, memory mem) %{
  predicate((UseAVX > 0) &&
            (Matcher::vector_length_in_bytes(n->in(1)) > 8));
  match(Set dst (AddVL src (LoadVector mem)));
  format %{ "vpaddq  $dst,$src,$mem\t! add packedL" %}
  ins_encode %{
    int vlen_enc = vector_length_encoding(this);
    __ vpaddq($dst$$XMMRegister, $src$$XMMRegister, $mem$$Address, vlen_enc);
  %}
  ins_pipe( pipe_slow );
%}

// Floats vector add
instruct vaddF(vec dst, vec src) %{
  predicate(UseAVX == 0);
  match(Set dst (AddVF dst src));
  format %{ "addps   $dst,$src\t! add packedF" %}
  ins_encode %{
    __ addps($dst$$XMMRegister, $src$$XMMRegister);
  %}
  ins_pipe( pipe_slow );
%}

instruct vaddF_reg(vec dst, vec src1, vec src2) %{
  predicate(UseAVX > 0);
  match(Set dst (AddVF src1 src2));
  format %{ "vaddps  $dst,$src1,$src2\t! add packedF" %}
  ins_encode %{
    int vlen_enc = vector_length_encoding(this);
    __ vaddps($dst$$XMMRegister, $src1$$XMMRegister, $src2$$XMMRegister, vlen_enc);
  %}
  ins_pipe( pipe_slow );
%}

instruct vaddF_mem(vec dst, vec src, memory mem) %{
  predicate((UseAVX > 0) &&
            (Matcher::vector_length_in_bytes(n->in(1)) > 8));
  match(Set dst (AddVF src (LoadVector mem)));
  format %{ "vaddps  $dst,$src,$mem\t! add packedF" %}
  ins_encode %{
    int vlen_enc = vector_length_encoding(this);
    __ vaddps($dst$$XMMRegister, $src$$XMMRegister, $mem$$Address, vlen_enc);
  %}
  ins_pipe( pipe_slow );
%}

// Doubles vector add
instruct vaddD(vec dst, vec src) %{
  predicate(UseAVX == 0);
  match(Set dst (AddVD dst src));
  format %{ "addpd   $dst,$src\t! add packedD" %}
  ins_encode %{
    __ addpd($dst$$XMMRegister, $src$$XMMRegister);
  %}
  ins_pipe( pipe_slow );
%}

instruct vaddD_reg(vec dst, vec src1, vec src2) %{
  predicate(UseAVX > 0);
  match(Set dst (AddVD src1 src2));
  format %{ "vaddpd  $dst,$src1,$src2\t! add packedD" %}
  ins_encode %{
    int vlen_enc = vector_length_encoding(this);
    __ vaddpd($dst$$XMMRegister, $src1$$XMMRegister, $src2$$XMMRegister, vlen_enc);
  %}
  ins_pipe( pipe_slow );
%}

instruct vaddD_mem(vec dst, vec src, memory mem) %{
  predicate((UseAVX > 0) &&
            (Matcher::vector_length_in_bytes(n->in(1)) > 8));
  match(Set dst (AddVD src (LoadVector mem)));
  format %{ "vaddpd  $dst,$src,$mem\t! add packedD" %}
  ins_encode %{
    int vlen_enc = vector_length_encoding(this);
    __ vaddpd($dst$$XMMRegister, $src$$XMMRegister, $mem$$Address, vlen_enc);
  %}
  ins_pipe( pipe_slow );
%}

// --------------------------------- SUB --------------------------------------

// Bytes vector sub
instruct vsubB(vec dst, vec src) %{
  predicate(UseAVX == 0);
  match(Set dst (SubVB dst src));
  format %{ "psubb   $dst,$src\t! sub packedB" %}
  ins_encode %{
    __ psubb($dst$$XMMRegister, $src$$XMMRegister);
  %}
  ins_pipe( pipe_slow );
%}

instruct vsubB_reg(vec dst, vec src1, vec src2) %{
  predicate(UseAVX > 0);
  match(Set dst (SubVB src1 src2));
  format %{ "vpsubb  $dst,$src1,$src2\t! sub packedB" %}
  ins_encode %{
    int vlen_enc = vector_length_encoding(this);
    __ vpsubb($dst$$XMMRegister, $src1$$XMMRegister, $src2$$XMMRegister, vlen_enc);
  %}
  ins_pipe( pipe_slow );
%}

instruct vsubB_mem(vec dst, vec src, memory mem) %{
  predicate((UseAVX > 0) &&
            (Matcher::vector_length_in_bytes(n->in(1)) > 8));
  match(Set dst (SubVB src (LoadVector mem)));
  format %{ "vpsubb  $dst,$src,$mem\t! sub packedB" %}
  ins_encode %{
    int vlen_enc = vector_length_encoding(this);
    __ vpsubb($dst$$XMMRegister, $src$$XMMRegister, $mem$$Address, vlen_enc);
  %}
  ins_pipe( pipe_slow );
%}

// Shorts/Chars vector sub
instruct vsubS(vec dst, vec src) %{
  predicate(UseAVX == 0);
  match(Set dst (SubVS dst src));
  format %{ "psubw   $dst,$src\t! sub packedS" %}
  ins_encode %{
    __ psubw($dst$$XMMRegister, $src$$XMMRegister);
  %}
  ins_pipe( pipe_slow );
%}


instruct vsubS_reg(vec dst, vec src1, vec src2) %{
  predicate(UseAVX > 0);
  match(Set dst (SubVS src1 src2));
  format %{ "vpsubw  $dst,$src1,$src2\t! sub packedS" %}
  ins_encode %{
    int vlen_enc = vector_length_encoding(this);
    __ vpsubw($dst$$XMMRegister, $src1$$XMMRegister, $src2$$XMMRegister, vlen_enc);
  %}
  ins_pipe( pipe_slow );
%}

instruct vsubS_mem(vec dst, vec src, memory mem) %{
  predicate((UseAVX > 0) &&
            (Matcher::vector_length_in_bytes(n->in(1)) > 8));
  match(Set dst (SubVS src (LoadVector mem)));
  format %{ "vpsubw  $dst,$src,$mem\t! sub packedS" %}
  ins_encode %{
    int vlen_enc = vector_length_encoding(this);
    __ vpsubw($dst$$XMMRegister, $src$$XMMRegister, $mem$$Address, vlen_enc);
  %}
  ins_pipe( pipe_slow );
%}

// Integers vector sub
instruct vsubI(vec dst, vec src) %{
  predicate(UseAVX == 0);
  match(Set dst (SubVI dst src));
  format %{ "psubd   $dst,$src\t! sub packedI" %}
  ins_encode %{
    __ psubd($dst$$XMMRegister, $src$$XMMRegister);
  %}
  ins_pipe( pipe_slow );
%}

instruct vsubI_reg(vec dst, vec src1, vec src2) %{
  predicate(UseAVX > 0);
  match(Set dst (SubVI src1 src2));
  format %{ "vpsubd  $dst,$src1,$src2\t! sub packedI" %}
  ins_encode %{
    int vlen_enc = vector_length_encoding(this);
    __ vpsubd($dst$$XMMRegister, $src1$$XMMRegister, $src2$$XMMRegister, vlen_enc);
  %}
  ins_pipe( pipe_slow );
%}

instruct vsubI_mem(vec dst, vec src, memory mem) %{
  predicate((UseAVX > 0) &&
            (Matcher::vector_length_in_bytes(n->in(1)) > 8));
  match(Set dst (SubVI src (LoadVector mem)));
  format %{ "vpsubd  $dst,$src,$mem\t! sub packedI" %}
  ins_encode %{
    int vlen_enc = vector_length_encoding(this);
    __ vpsubd($dst$$XMMRegister, $src$$XMMRegister, $mem$$Address, vlen_enc);
  %}
  ins_pipe( pipe_slow );
%}

// Longs vector sub
instruct vsubL(vec dst, vec src) %{
  predicate(UseAVX == 0);
  match(Set dst (SubVL dst src));
  format %{ "psubq   $dst,$src\t! sub packedL" %}
  ins_encode %{
    __ psubq($dst$$XMMRegister, $src$$XMMRegister);
  %}
  ins_pipe( pipe_slow );
%}

instruct vsubL_reg(vec dst, vec src1, vec src2) %{
  predicate(UseAVX > 0);
  match(Set dst (SubVL src1 src2));
  format %{ "vpsubq  $dst,$src1,$src2\t! sub packedL" %}
  ins_encode %{
    int vlen_enc = vector_length_encoding(this);
    __ vpsubq($dst$$XMMRegister, $src1$$XMMRegister, $src2$$XMMRegister, vlen_enc);
  %}
  ins_pipe( pipe_slow );
%}


instruct vsubL_mem(vec dst, vec src, memory mem) %{
  predicate((UseAVX > 0) &&
            (Matcher::vector_length_in_bytes(n->in(1)) > 8));
  match(Set dst (SubVL src (LoadVector mem)));
  format %{ "vpsubq  $dst,$src,$mem\t! sub packedL" %}
  ins_encode %{
    int vlen_enc = vector_length_encoding(this);
    __ vpsubq($dst$$XMMRegister, $src$$XMMRegister, $mem$$Address, vlen_enc);
  %}
  ins_pipe( pipe_slow );
%}

// Floats vector sub
instruct vsubF(vec dst, vec src) %{
  predicate(UseAVX == 0);
  match(Set dst (SubVF dst src));
  format %{ "subps   $dst,$src\t! sub packedF" %}
  ins_encode %{
    __ subps($dst$$XMMRegister, $src$$XMMRegister);
  %}
  ins_pipe( pipe_slow );
%}

instruct vsubF_reg(vec dst, vec src1, vec src2) %{
  predicate(UseAVX > 0);
  match(Set dst (SubVF src1 src2));
  format %{ "vsubps  $dst,$src1,$src2\t! sub packedF" %}
  ins_encode %{
    int vlen_enc = vector_length_encoding(this);
    __ vsubps($dst$$XMMRegister, $src1$$XMMRegister, $src2$$XMMRegister, vlen_enc);
  %}
  ins_pipe( pipe_slow );
%}

instruct vsubF_mem(vec dst, vec src, memory mem) %{
  predicate((UseAVX > 0) &&
            (Matcher::vector_length_in_bytes(n->in(1)) > 8));
  match(Set dst (SubVF src (LoadVector mem)));
  format %{ "vsubps  $dst,$src,$mem\t! sub packedF" %}
  ins_encode %{
    int vlen_enc = vector_length_encoding(this);
    __ vsubps($dst$$XMMRegister, $src$$XMMRegister, $mem$$Address, vlen_enc);
  %}
  ins_pipe( pipe_slow );
%}

// Doubles vector sub
instruct vsubD(vec dst, vec src) %{
  predicate(UseAVX == 0);
  match(Set dst (SubVD dst src));
  format %{ "subpd   $dst,$src\t! sub packedD" %}
  ins_encode %{
    __ subpd($dst$$XMMRegister, $src$$XMMRegister);
  %}
  ins_pipe( pipe_slow );
%}

instruct vsubD_reg(vec dst, vec src1, vec src2) %{
  predicate(UseAVX > 0);
  match(Set dst (SubVD src1 src2));
  format %{ "vsubpd  $dst,$src1,$src2\t! sub packedD" %}
  ins_encode %{
    int vlen_enc = vector_length_encoding(this);
    __ vsubpd($dst$$XMMRegister, $src1$$XMMRegister, $src2$$XMMRegister, vlen_enc);
  %}
  ins_pipe( pipe_slow );
%}

instruct vsubD_mem(vec dst, vec src, memory mem) %{
  predicate((UseAVX > 0) &&
            (Matcher::vector_length_in_bytes(n->in(1)) > 8));
  match(Set dst (SubVD src (LoadVector mem)));
  format %{ "vsubpd  $dst,$src,$mem\t! sub packedD" %}
  ins_encode %{
    int vlen_enc = vector_length_encoding(this);
    __ vsubpd($dst$$XMMRegister, $src$$XMMRegister, $mem$$Address, vlen_enc);
  %}
  ins_pipe( pipe_slow );
%}

// --------------------------------- MUL --------------------------------------

// Byte vector mul
instruct vmul8B(vec dst, vec src1, vec src2, vec xtmp) %{
  predicate(Matcher::vector_length_in_bytes(n) <= 8);
  match(Set dst (MulVB src1 src2));
  effect(TEMP dst, TEMP xtmp);
  format %{ "mulVB   $dst, $src1, $src2\t! using $xtmp as TEMP" %}
  ins_encode %{
    assert(UseSSE > 3, "required");
    __ pmovsxbw($dst$$XMMRegister, $src1$$XMMRegister);
    __ pmovsxbw($xtmp$$XMMRegister, $src2$$XMMRegister);
    __ pmullw($dst$$XMMRegister, $xtmp$$XMMRegister);
    __ psllw($dst$$XMMRegister, 8);
    __ psrlw($dst$$XMMRegister, 8);
    __ packuswb($dst$$XMMRegister, $dst$$XMMRegister);
  %}
  ins_pipe( pipe_slow );
%}

instruct vmulB(vec dst, vec src1, vec src2, vec xtmp) %{
  predicate(UseAVX == 0 && Matcher::vector_length_in_bytes(n) > 8);
  match(Set dst (MulVB src1 src2));
  effect(TEMP dst, TEMP xtmp);
  format %{ "mulVB   $dst, $src1, $src2\t! using $xtmp as TEMP" %}
  ins_encode %{
    assert(UseSSE > 3, "required");
    // Odd-index elements
    __ movdqu($dst$$XMMRegister, $src1$$XMMRegister);
    __ psrlw($dst$$XMMRegister, 8);
    __ movdqu($xtmp$$XMMRegister, $src2$$XMMRegister);
    __ psrlw($xtmp$$XMMRegister, 8);
    __ pmullw($dst$$XMMRegister, $xtmp$$XMMRegister);
    __ psllw($dst$$XMMRegister, 8);
    // Even-index elements
    __ movdqu($xtmp$$XMMRegister, $src1$$XMMRegister);
    __ pmullw($xtmp$$XMMRegister, $src2$$XMMRegister);
    __ psllw($xtmp$$XMMRegister, 8);
    __ psrlw($xtmp$$XMMRegister, 8);
    // Combine
    __ por($dst$$XMMRegister, $xtmp$$XMMRegister);
  %}
  ins_pipe( pipe_slow );
%}

instruct vmulB_reg(vec dst, vec src1, vec src2, vec xtmp1, vec xtmp2) %{
  predicate(UseAVX > 0 && Matcher::vector_length_in_bytes(n) > 8);
  match(Set dst (MulVB src1 src2));
  effect(TEMP xtmp1, TEMP xtmp2);
  format %{ "vmulVB  $dst, $src1, $src2\t! using $xtmp1, $xtmp2 as TEMP" %}
  ins_encode %{
    int vlen_enc = vector_length_encoding(this);
    // Odd-index elements
    __ vpsrlw($xtmp2$$XMMRegister, $src1$$XMMRegister, 8, vlen_enc);
    __ vpsrlw($xtmp1$$XMMRegister, $src2$$XMMRegister, 8, vlen_enc);
    __ vpmullw($xtmp2$$XMMRegister, $xtmp1$$XMMRegister, $xtmp2$$XMMRegister, vlen_enc);
    __ vpsllw($xtmp2$$XMMRegister, $xtmp2$$XMMRegister, 8, vlen_enc);
    // Even-index elements
    __ vpmullw($xtmp1$$XMMRegister, $src1$$XMMRegister, $src2$$XMMRegister, vlen_enc);
    __ vpsllw($xtmp1$$XMMRegister, $xtmp1$$XMMRegister, 8, vlen_enc);
    __ vpsrlw($xtmp1$$XMMRegister, $xtmp1$$XMMRegister, 8, vlen_enc);
    // Combine
    __ vpor($dst$$XMMRegister, $xtmp1$$XMMRegister, $xtmp2$$XMMRegister, vlen_enc);
  %}
  ins_pipe( pipe_slow );
%}

// Shorts/Chars vector mul
instruct vmulS(vec dst, vec src) %{
  predicate(UseAVX == 0);
  match(Set dst (MulVS dst src));
  format %{ "pmullw  $dst,$src\t! mul packedS" %}
  ins_encode %{
    __ pmullw($dst$$XMMRegister, $src$$XMMRegister);
  %}
  ins_pipe( pipe_slow );
%}

instruct vmulS_reg(vec dst, vec src1, vec src2) %{
  predicate(UseAVX > 0);
  match(Set dst (MulVS src1 src2));
  format %{ "vpmullw $dst,$src1,$src2\t! mul packedS" %}
  ins_encode %{
    int vlen_enc = vector_length_encoding(this);
    __ vpmullw($dst$$XMMRegister, $src1$$XMMRegister, $src2$$XMMRegister, vlen_enc);
  %}
  ins_pipe( pipe_slow );
%}

instruct vmulS_mem(vec dst, vec src, memory mem) %{
  predicate((UseAVX > 0) &&
            (Matcher::vector_length_in_bytes(n->in(1)) > 8));
  match(Set dst (MulVS src (LoadVector mem)));
  format %{ "vpmullw $dst,$src,$mem\t! mul packedS" %}
  ins_encode %{
    int vlen_enc = vector_length_encoding(this);
    __ vpmullw($dst$$XMMRegister, $src$$XMMRegister, $mem$$Address, vlen_enc);
  %}
  ins_pipe( pipe_slow );
%}

// Integers vector mul
instruct vmulI(vec dst, vec src) %{
  predicate(UseAVX == 0);
  match(Set dst (MulVI dst src));
  format %{ "pmulld  $dst,$src\t! mul packedI" %}
  ins_encode %{
    assert(UseSSE > 3, "required");
    __ pmulld($dst$$XMMRegister, $src$$XMMRegister);
  %}
  ins_pipe( pipe_slow );
%}

instruct vmulI_reg(vec dst, vec src1, vec src2) %{
  predicate(UseAVX > 0);
  match(Set dst (MulVI src1 src2));
  format %{ "vpmulld $dst,$src1,$src2\t! mul packedI" %}
  ins_encode %{
    int vlen_enc = vector_length_encoding(this);
    __ vpmulld($dst$$XMMRegister, $src1$$XMMRegister, $src2$$XMMRegister, vlen_enc);
  %}
  ins_pipe( pipe_slow );
%}

instruct vmulI_mem(vec dst, vec src, memory mem) %{
  predicate((UseAVX > 0) &&
            (Matcher::vector_length_in_bytes(n->in(1)) > 8));
  match(Set dst (MulVI src (LoadVector mem)));
  format %{ "vpmulld $dst,$src,$mem\t! mul packedI" %}
  ins_encode %{
    int vlen_enc = vector_length_encoding(this);
    __ vpmulld($dst$$XMMRegister, $src$$XMMRegister, $mem$$Address, vlen_enc);
  %}
  ins_pipe( pipe_slow );
%}

// Longs vector mul
instruct evmulL_reg(vec dst, vec src1, vec src2) %{
  predicate((Matcher::vector_length_in_bytes(n) == 64 &&
             VM_Version::supports_avx512dq()) ||
            VM_Version::supports_avx512vldq());
  match(Set dst (MulVL src1 src2));
  format %{ "evpmullq $dst,$src1,$src2\t! mul packedL" %}
  ins_encode %{
    assert(UseAVX > 2, "required");
    int vlen_enc = vector_length_encoding(this);
    __ evpmullq($dst$$XMMRegister, $src1$$XMMRegister, $src2$$XMMRegister, vlen_enc);
  %}
  ins_pipe( pipe_slow );
%}

instruct evmulL_mem(vec dst, vec src, memory mem) %{
  predicate((Matcher::vector_length_in_bytes(n) == 64 &&
             VM_Version::supports_avx512dq()) ||
            (Matcher::vector_length_in_bytes(n) > 8 &&
             VM_Version::supports_avx512vldq()));
  match(Set dst (MulVL src (LoadVector mem)));
  format %{ "evpmullq $dst,$src,$mem\t! mul packedL" %}
  ins_encode %{
    assert(UseAVX > 2, "required");
    int vlen_enc = vector_length_encoding(this);
    __ evpmullq($dst$$XMMRegister, $src$$XMMRegister, $mem$$Address, vlen_enc);
  %}
  ins_pipe( pipe_slow );
%}

instruct vmulL(vec dst, vec src1, vec src2, vec xtmp) %{
  predicate(UseAVX == 0);
  match(Set dst (MulVL src1 src2));
  effect(TEMP dst, TEMP xtmp);
  format %{ "mulVL   $dst, $src1, $src2\t! using $xtmp as TEMP" %}
  ins_encode %{
    assert(VM_Version::supports_sse4_1(), "required");
    // Get the lo-hi products, only the lower 32 bits is in concerns
    __ pshufd($xtmp$$XMMRegister, $src2$$XMMRegister, 0xB1);
    __ pmulld($xtmp$$XMMRegister, $src1$$XMMRegister);
    __ pshufd($dst$$XMMRegister, $xtmp$$XMMRegister, 0xB1);
    __ paddd($dst$$XMMRegister, $xtmp$$XMMRegister);
    __ psllq($dst$$XMMRegister, 32);
    // Get the lo-lo products
    __ movdqu($xtmp$$XMMRegister, $src1$$XMMRegister);
    __ pmuludq($xtmp$$XMMRegister, $src2$$XMMRegister);
    __ paddq($dst$$XMMRegister, $xtmp$$XMMRegister);
  %}
  ins_pipe( pipe_slow );
%}

instruct vmulL_reg(vec dst, vec src1, vec src2, vec xtmp1, vec xtmp2) %{
  predicate(UseAVX > 0 &&
            ((Matcher::vector_length_in_bytes(n) == 64 &&
              !VM_Version::supports_avx512dq()) ||
             (Matcher::vector_length_in_bytes(n) < 64 &&
              !VM_Version::supports_avx512vldq())));
  match(Set dst (MulVL src1 src2));
  effect(TEMP xtmp1, TEMP xtmp2);
  format %{ "vmulVL  $dst, $src1, $src2\t! using $xtmp1, $xtmp2 as TEMP" %}
  ins_encode %{
    int vlen_enc = vector_length_encoding(this);
    // Get the lo-hi products, only the lower 32 bits is in concerns
    __ vpshufd($xtmp1$$XMMRegister, $src2$$XMMRegister, 0xB1, vlen_enc);
    __ vpmulld($xtmp1$$XMMRegister, $src1$$XMMRegister, $xtmp1$$XMMRegister, vlen_enc);
    __ vpshufd($xtmp2$$XMMRegister, $xtmp1$$XMMRegister, 0xB1, vlen_enc);
    __ vpaddd($xtmp2$$XMMRegister, $xtmp2$$XMMRegister, $xtmp1$$XMMRegister, vlen_enc);
    __ vpsllq($xtmp2$$XMMRegister, $xtmp2$$XMMRegister, 32, vlen_enc);
    // Get the lo-lo products
    __ vpmuludq($xtmp1$$XMMRegister, $src1$$XMMRegister, $src2$$XMMRegister, vlen_enc);
    __ vpaddq($dst$$XMMRegister, $xtmp1$$XMMRegister, $xtmp2$$XMMRegister, vlen_enc);
  %}
  ins_pipe( pipe_slow );
%}

// Floats vector mul
instruct vmulF(vec dst, vec src) %{
  predicate(UseAVX == 0);
  match(Set dst (MulVF dst src));
  format %{ "mulps   $dst,$src\t! mul packedF" %}
  ins_encode %{
    __ mulps($dst$$XMMRegister, $src$$XMMRegister);
  %}
  ins_pipe( pipe_slow );
%}

instruct vmulF_reg(vec dst, vec src1, vec src2) %{
  predicate(UseAVX > 0);
  match(Set dst (MulVF src1 src2));
  format %{ "vmulps  $dst,$src1,$src2\t! mul packedF" %}
  ins_encode %{
    int vlen_enc = vector_length_encoding(this);
    __ vmulps($dst$$XMMRegister, $src1$$XMMRegister, $src2$$XMMRegister, vlen_enc);
  %}
  ins_pipe( pipe_slow );
%}

instruct vmulF_mem(vec dst, vec src, memory mem) %{
  predicate((UseAVX > 0) &&
            (Matcher::vector_length_in_bytes(n->in(1)) > 8));
  match(Set dst (MulVF src (LoadVector mem)));
  format %{ "vmulps  $dst,$src,$mem\t! mul packedF" %}
  ins_encode %{
    int vlen_enc = vector_length_encoding(this);
    __ vmulps($dst$$XMMRegister, $src$$XMMRegister, $mem$$Address, vlen_enc);
  %}
  ins_pipe( pipe_slow );
%}

// Doubles vector mul
instruct vmulD(vec dst, vec src) %{
  predicate(UseAVX == 0);
  match(Set dst (MulVD dst src));
  format %{ "mulpd   $dst,$src\t! mul packedD" %}
  ins_encode %{
    __ mulpd($dst$$XMMRegister, $src$$XMMRegister);
  %}
  ins_pipe( pipe_slow );
%}

instruct vmulD_reg(vec dst, vec src1, vec src2) %{
  predicate(UseAVX > 0);
  match(Set dst (MulVD src1 src2));
  format %{ "vmulpd  $dst,$src1,$src2\t! mul packedD" %}
  ins_encode %{
    int vlen_enc = vector_length_encoding(this);
    __ vmulpd($dst$$XMMRegister, $src1$$XMMRegister, $src2$$XMMRegister, vlen_enc);
  %}
  ins_pipe( pipe_slow );
%}

instruct vmulD_mem(vec dst, vec src, memory mem) %{
  predicate((UseAVX > 0) &&
            (Matcher::vector_length_in_bytes(n->in(1)) > 8));
  match(Set dst (MulVD src (LoadVector mem)));
  format %{ "vmulpd  $dst,$src,$mem\t! mul packedD" %}
  ins_encode %{
    int vlen_enc = vector_length_encoding(this);
    __ vmulpd($dst$$XMMRegister, $src$$XMMRegister, $mem$$Address, vlen_enc);
  %}
  ins_pipe( pipe_slow );
%}

// --------------------------------- DIV --------------------------------------

// Floats vector div
instruct vdivF(vec dst, vec src) %{
  predicate(UseAVX == 0);
  match(Set dst (DivVF dst src));
  format %{ "divps   $dst,$src\t! div packedF" %}
  ins_encode %{
    __ divps($dst$$XMMRegister, $src$$XMMRegister);
  %}
  ins_pipe( pipe_slow );
%}

instruct vdivF_reg(vec dst, vec src1, vec src2) %{
  predicate(UseAVX > 0);
  match(Set dst (DivVF src1 src2));
  format %{ "vdivps  $dst,$src1,$src2\t! div packedF" %}
  ins_encode %{
    int vlen_enc = vector_length_encoding(this);
    __ vdivps($dst$$XMMRegister, $src1$$XMMRegister, $src2$$XMMRegister, vlen_enc);
  %}
  ins_pipe( pipe_slow );
%}

instruct vdivF_mem(vec dst, vec src, memory mem) %{
  predicate((UseAVX > 0) &&
            (Matcher::vector_length_in_bytes(n->in(1)) > 8));
  match(Set dst (DivVF src (LoadVector mem)));
  format %{ "vdivps  $dst,$src,$mem\t! div packedF" %}
  ins_encode %{
    int vlen_enc = vector_length_encoding(this);
    __ vdivps($dst$$XMMRegister, $src$$XMMRegister, $mem$$Address, vlen_enc);
  %}
  ins_pipe( pipe_slow );
%}

// Doubles vector div
instruct vdivD(vec dst, vec src) %{
  predicate(UseAVX == 0);
  match(Set dst (DivVD dst src));
  format %{ "divpd   $dst,$src\t! div packedD" %}
  ins_encode %{
    __ divpd($dst$$XMMRegister, $src$$XMMRegister);
  %}
  ins_pipe( pipe_slow );
%}

instruct vdivD_reg(vec dst, vec src1, vec src2) %{
  predicate(UseAVX > 0);
  match(Set dst (DivVD src1 src2));
  format %{ "vdivpd  $dst,$src1,$src2\t! div packedD" %}
  ins_encode %{
    int vlen_enc = vector_length_encoding(this);
    __ vdivpd($dst$$XMMRegister, $src1$$XMMRegister, $src2$$XMMRegister, vlen_enc);
  %}
  ins_pipe( pipe_slow );
%}

instruct vdivD_mem(vec dst, vec src, memory mem) %{
  predicate((UseAVX > 0) &&
            (Matcher::vector_length_in_bytes(n->in(1)) > 8));
  match(Set dst (DivVD src (LoadVector mem)));
  format %{ "vdivpd  $dst,$src,$mem\t! div packedD" %}
  ins_encode %{
    int vlen_enc = vector_length_encoding(this);
    __ vdivpd($dst$$XMMRegister, $src$$XMMRegister, $mem$$Address, vlen_enc);
  %}
  ins_pipe( pipe_slow );
%}

// ------------------------------ MinMax ---------------------------------------

// Byte, Short, Int vector Min/Max
instruct minmax_reg_sse(vec dst, vec src) %{
  predicate(is_integral_type(Matcher::vector_element_basic_type(n)) && Matcher::vector_element_basic_type(n) != T_LONG && // T_BYTE, T_SHORT, T_INT
            UseAVX == 0);
  match(Set dst (MinV dst src));
  match(Set dst (MaxV dst src));
  format %{ "vector_minmax  $dst,$src\t!  " %}
  ins_encode %{
    assert(UseSSE >= 4, "required");

    int opcode = this->ideal_Opcode();
    BasicType elem_bt = Matcher::vector_element_basic_type(this);
    __ pminmax(opcode, elem_bt, $dst$$XMMRegister, $src$$XMMRegister);
  %}
  ins_pipe( pipe_slow );
%}

instruct vminmax_reg(vec dst, vec src1, vec src2) %{
  predicate(is_integral_type(Matcher::vector_element_basic_type(n)) && Matcher::vector_element_basic_type(n) != T_LONG && // T_BYTE, T_SHORT, T_INT
            UseAVX > 0);
  match(Set dst (MinV src1 src2));
  match(Set dst (MaxV src1 src2));
  format %{ "vector_minmax  $dst,$src1,$src2\t!  " %}
  ins_encode %{
    int opcode = this->ideal_Opcode();
    int vlen_enc = vector_length_encoding(this);
    BasicType elem_bt = Matcher::vector_element_basic_type(this);

    __ vpminmax(opcode, elem_bt, $dst$$XMMRegister, $src1$$XMMRegister, $src2$$XMMRegister, vlen_enc);
  %}
  ins_pipe( pipe_slow );
%}

// Long vector Min/Max
instruct minmaxL_reg_sse(vec dst, vec src, rxmm0 tmp) %{
  predicate(Matcher::vector_length_in_bytes(n) == 16 && Matcher::vector_element_basic_type(n) == T_LONG &&
            UseAVX == 0);
  match(Set dst (MinV dst src));
  match(Set dst (MaxV src dst));
  effect(TEMP dst, TEMP tmp);
  format %{ "vector_minmaxL  $dst,$src\t!using $tmp as TEMP" %}
  ins_encode %{
    assert(UseSSE >= 4, "required");

    int opcode = this->ideal_Opcode();
    BasicType elem_bt = Matcher::vector_element_basic_type(this);
    assert(elem_bt == T_LONG, "sanity");

    __ pminmax(opcode, elem_bt, $dst$$XMMRegister, $src$$XMMRegister, $tmp$$XMMRegister);
  %}
  ins_pipe( pipe_slow );
%}

instruct vminmaxL_reg_avx(legVec dst, legVec src1, legVec src2) %{
  predicate(Matcher::vector_length_in_bytes(n) <= 32 && Matcher::vector_element_basic_type(n) == T_LONG &&
            UseAVX > 0 && !VM_Version::supports_avx512vl());
  match(Set dst (MinV src1 src2));
  match(Set dst (MaxV src1 src2));
  effect(TEMP dst);
  format %{ "vector_minmaxL  $dst,$src1,$src2\t! " %}
  ins_encode %{
    int vlen_enc = vector_length_encoding(this);
    int opcode = this->ideal_Opcode();
    BasicType elem_bt = Matcher::vector_element_basic_type(this);
    assert(elem_bt == T_LONG, "sanity");

    __ vpminmax(opcode, elem_bt, $dst$$XMMRegister, $src1$$XMMRegister, $src2$$XMMRegister, vlen_enc);
  %}
  ins_pipe( pipe_slow );
%}

instruct vminmaxL_reg_evex(vec dst, vec src1, vec src2) %{
  predicate((Matcher::vector_length_in_bytes(n) == 64 || VM_Version::supports_avx512vl()) &&
            Matcher::vector_element_basic_type(n) == T_LONG);
  match(Set dst (MinV src1 src2));
  match(Set dst (MaxV src1 src2));
  format %{ "vector_minmaxL  $dst,$src1,src2\t! " %}
  ins_encode %{
    assert(UseAVX > 2, "required");

    int vlen_enc = vector_length_encoding(this);
    int opcode = this->ideal_Opcode();
    BasicType elem_bt = Matcher::vector_element_basic_type(this);
    assert(elem_bt == T_LONG, "sanity");

    __ vpminmax(opcode, elem_bt, $dst$$XMMRegister, $src1$$XMMRegister, $src2$$XMMRegister, vlen_enc);
  %}
  ins_pipe( pipe_slow );
%}

// Float/Double vector Min/Max
instruct minmaxFP_reg(legVec dst, legVec a, legVec b, legVec tmp, legVec atmp, legVec btmp) %{
  predicate(Matcher::vector_length_in_bytes(n) <= 32 &&
            is_floating_point_type(Matcher::vector_element_basic_type(n)) && // T_FLOAT, T_DOUBLE
            UseAVX > 0);
  match(Set dst (MinV a b));
  match(Set dst (MaxV a b));
  effect(USE a, USE b, TEMP tmp, TEMP atmp, TEMP btmp);
  format %{ "vector_minmaxFP  $dst,$a,$b\t!using $tmp, $atmp, $btmp as TEMP" %}
  ins_encode %{
    assert(UseAVX > 0, "required");

    int opcode = this->ideal_Opcode();
    int vlen_enc = vector_length_encoding(this);
    BasicType elem_bt = Matcher::vector_element_basic_type(this);

    __ vminmax_fp(opcode, elem_bt,
                  $dst$$XMMRegister, $a$$XMMRegister, $b$$XMMRegister,
                  $tmp$$XMMRegister, $atmp$$XMMRegister , $btmp$$XMMRegister, vlen_enc);
  %}
  ins_pipe( pipe_slow );
%}

instruct evminmaxFP_reg_eavx(vec dst, vec a, vec b, vec atmp, vec btmp, kReg ktmp) %{
  predicate(Matcher::vector_length_in_bytes(n) == 64 &&
            is_floating_point_type(Matcher::vector_element_basic_type(n))); // T_FLOAT, T_DOUBLE
  match(Set dst (MinV a b));
  match(Set dst (MaxV a b));
  effect(TEMP dst, USE a, USE b, TEMP atmp, TEMP btmp, TEMP ktmp);
  format %{ "vector_minmaxFP  $dst,$a,$b\t!using $atmp, $btmp as TEMP" %}
  ins_encode %{
    assert(UseAVX > 2, "required");

    int opcode = this->ideal_Opcode();
    int vlen_enc = vector_length_encoding(this);
    BasicType elem_bt = Matcher::vector_element_basic_type(this);

    __ evminmax_fp(opcode, elem_bt,
                   $dst$$XMMRegister, $a$$XMMRegister, $b$$XMMRegister,
                   $ktmp$$KRegister, $atmp$$XMMRegister , $btmp$$XMMRegister, vlen_enc);
  %}
  ins_pipe( pipe_slow );
%}

// --------------------------------- Signum/CopySign ---------------------------

instruct signumF_reg(regF dst, regF zero, regF one, rFlagsReg cr) %{
  match(Set dst (SignumF dst (Binary zero one)));
  effect(KILL cr);
  format %{ "signumF $dst, $dst" %}
  ins_encode %{
    int opcode = this->ideal_Opcode();
    __ signum_fp(opcode, $dst$$XMMRegister, $zero$$XMMRegister, $one$$XMMRegister);
  %}
  ins_pipe( pipe_slow );
%}

instruct signumD_reg(regD dst, regD zero, regD one, rFlagsReg cr) %{
  match(Set dst (SignumD dst (Binary zero one)));
  effect(KILL cr);
  format %{ "signumD $dst, $dst" %}
  ins_encode %{
    int opcode = this->ideal_Opcode();
    __ signum_fp(opcode, $dst$$XMMRegister, $zero$$XMMRegister, $one$$XMMRegister);
  %}
  ins_pipe( pipe_slow );
%}

instruct signumV_reg_avx(vec dst, vec src, vec zero, vec one, vec xtmp1) %{
  predicate(!VM_Version::supports_avx512vl() && Matcher::vector_length_in_bytes(n) <= 32);
  match(Set dst (SignumVF src (Binary zero one)));
  match(Set dst (SignumVD src (Binary zero one)));
  effect(TEMP dst, TEMP xtmp1);
  format %{ "vector_signum_avx $dst, $src\t! using $xtmp1 as TEMP" %}
  ins_encode %{
    int opcode = this->ideal_Opcode();
    int vec_enc = vector_length_encoding(this);
    __ vector_signum_avx(opcode, $dst$$XMMRegister, $src$$XMMRegister, $zero$$XMMRegister, $one$$XMMRegister,
                         $xtmp1$$XMMRegister, vec_enc);
  %}
  ins_pipe( pipe_slow );
%}

instruct signumV_reg_evex(vec dst, vec src, vec zero, vec one, kReg ktmp1) %{
  predicate(VM_Version::supports_avx512vl() || Matcher::vector_length_in_bytes(n) == 64);
  match(Set dst (SignumVF src (Binary zero one)));
  match(Set dst (SignumVD src (Binary zero one)));
  effect(TEMP dst, TEMP ktmp1);
  format %{ "vector_signum_evex $dst, $src\t! using $ktmp1 as TEMP" %}
  ins_encode %{
    int opcode = this->ideal_Opcode();
    int vec_enc = vector_length_encoding(this);
    __ vector_signum_evex(opcode, $dst$$XMMRegister, $src$$XMMRegister, $zero$$XMMRegister, $one$$XMMRegister,
                          $ktmp1$$KRegister, vec_enc);
  %}
  ins_pipe( pipe_slow );
%}

// ---------------------------------------
// For copySign use 0xE4 as writemask for vpternlog
// Desired Truth Table: A -> xmm0 bit, B -> xmm1 bit, C -> xmm2 bit
// C (xmm2) is set to 0x7FFFFFFF
// Wherever xmm2 is 0, we want to pick from B (sign)
// Wherever xmm2 is 1, we want to pick from A (src)
//
// A B C Result
// 0 0 0 0
// 0 0 1 0
// 0 1 0 1
// 0 1 1 0
// 1 0 0 0
// 1 0 1 1
// 1 1 0 1
// 1 1 1 1
//
// Result going from high bit to low bit is 0x11100100 = 0xe4
// ---------------------------------------

#ifdef _LP64
instruct copySignF_reg(regF dst, regF src, regF tmp1, rRegI tmp2) %{
  match(Set dst (CopySignF dst src));
  effect(TEMP tmp1, TEMP tmp2);
  format %{ "CopySignF $dst, $src\t! using $tmp1 and $tmp2 as TEMP" %}
  ins_encode %{
    __ movl($tmp2$$Register, 0x7FFFFFFF);
    __ movdl($tmp1$$XMMRegister, $tmp2$$Register);
    __ vpternlogd($dst$$XMMRegister, 0xE4, $src$$XMMRegister, $tmp1$$XMMRegister, Assembler::AVX_128bit);
  %}
  ins_pipe( pipe_slow );
%}

instruct copySignD_imm(regD dst, regD src, regD tmp1, rRegL tmp2, immD zero) %{
  match(Set dst (CopySignD dst (Binary src zero)));
  ins_cost(100);
  effect(TEMP tmp1, TEMP tmp2);
  format %{ "CopySignD  $dst, $src\t! using $tmp1 and $tmp2 as TEMP" %}
  ins_encode %{
    __ mov64($tmp2$$Register, 0x7FFFFFFFFFFFFFFF);
    __ movq($tmp1$$XMMRegister, $tmp2$$Register);
    __ vpternlogq($dst$$XMMRegister, 0xE4, $src$$XMMRegister, $tmp1$$XMMRegister, Assembler::AVX_128bit);
  %}
  ins_pipe( pipe_slow );
%}

#endif // _LP64

//----------------------------- CompressBits/ExpandBits ------------------------

instruct compressBitsI_reg(rRegI dst, rRegI src, rRegI mask) %{
  predicate(n->bottom_type()->isa_int());
  match(Set dst (CompressBits src mask));
  format %{ "pextl  $dst, $src, $mask\t! parallel bit extract" %}
  ins_encode %{
    __ pextl($dst$$Register, $src$$Register, $mask$$Register);
  %}
  ins_pipe( pipe_slow );
%}

instruct expandBitsI_reg(rRegI dst, rRegI src, rRegI mask) %{
  predicate(n->bottom_type()->isa_int());
  match(Set dst (ExpandBits src mask));
  format %{ "pdepl  $dst, $src, $mask\t! parallel bit deposit" %}
  ins_encode %{
    __ pdepl($dst$$Register, $src$$Register, $mask$$Register);
  %}
  ins_pipe( pipe_slow );
%}

instruct compressBitsI_mem(rRegI dst, rRegI src, memory mask) %{
  predicate(n->bottom_type()->isa_int());
  match(Set dst (CompressBits src (LoadI mask)));
  format %{ "pextl  $dst, $src, $mask\t! parallel bit extract" %}
  ins_encode %{
    __ pextl($dst$$Register, $src$$Register, $mask$$Address);
  %}
  ins_pipe( pipe_slow );
%}

instruct expandBitsI_mem(rRegI dst, rRegI src, memory mask) %{
  predicate(n->bottom_type()->isa_int());
  match(Set dst (ExpandBits src (LoadI mask)));
  format %{ "pdepl  $dst, $src, $mask\t! parallel bit deposit" %}
  ins_encode %{
    __ pdepl($dst$$Register, $src$$Register, $mask$$Address);
  %}
  ins_pipe( pipe_slow );
%}

// --------------------------------- Sqrt --------------------------------------

instruct vsqrtF_reg(vec dst, vec src) %{
  match(Set dst (SqrtVF src));
  format %{ "vsqrtps  $dst,$src\t! sqrt packedF" %}
  ins_encode %{
    assert(UseAVX > 0, "required");
    int vlen_enc = vector_length_encoding(this);
    __ vsqrtps($dst$$XMMRegister, $src$$XMMRegister, vlen_enc);
  %}
  ins_pipe( pipe_slow );
%}

instruct vsqrtF_mem(vec dst, memory mem) %{
  predicate(Matcher::vector_length_in_bytes(n->in(1)) > 8);
  match(Set dst (SqrtVF (LoadVector mem)));
  format %{ "vsqrtps  $dst,$mem\t! sqrt packedF" %}
  ins_encode %{
    assert(UseAVX > 0, "required");
    int vlen_enc = vector_length_encoding(this);
    __ vsqrtps($dst$$XMMRegister, $mem$$Address, vlen_enc);
  %}
  ins_pipe( pipe_slow );
%}

// Floating point vector sqrt
instruct vsqrtD_reg(vec dst, vec src) %{
  match(Set dst (SqrtVD src));
  format %{ "vsqrtpd  $dst,$src\t! sqrt packedD" %}
  ins_encode %{
    assert(UseAVX > 0, "required");
    int vlen_enc = vector_length_encoding(this);
    __ vsqrtpd($dst$$XMMRegister, $src$$XMMRegister, vlen_enc);
  %}
  ins_pipe( pipe_slow );
%}

instruct vsqrtD_mem(vec dst, memory mem) %{
  predicate(Matcher::vector_length_in_bytes(n->in(1)) > 8);
  match(Set dst (SqrtVD (LoadVector mem)));
  format %{ "vsqrtpd  $dst,$mem\t! sqrt packedD" %}
  ins_encode %{
    assert(UseAVX > 0, "required");
    int vlen_enc = vector_length_encoding(this);
    __ vsqrtpd($dst$$XMMRegister, $mem$$Address, vlen_enc);
  %}
  ins_pipe( pipe_slow );
%}

// ------------------------------ Shift ---------------------------------------

// Left and right shift count vectors are the same on x86
// (only lowest bits of xmm reg are used for count).
instruct vshiftcnt(vec dst, rRegI cnt) %{
  match(Set dst (LShiftCntV cnt));
  match(Set dst (RShiftCntV cnt));
  format %{ "movdl    $dst,$cnt\t! load shift count" %}
  ins_encode %{
    __ movdl($dst$$XMMRegister, $cnt$$Register);
  %}
  ins_pipe( pipe_slow );
%}

// Byte vector shift
instruct vshiftB(vec dst, vec src, vec shift, vec tmp) %{
  predicate(Matcher::vector_length(n) <= 8 && !n->as_ShiftV()->is_var_shift());
  match(Set dst ( LShiftVB src shift));
  match(Set dst ( RShiftVB src shift));
  match(Set dst (URShiftVB src shift));
  effect(TEMP dst, USE src, USE shift, TEMP tmp);
  format %{"vector_byte_shift $dst,$src,$shift" %}
  ins_encode %{
    assert(UseSSE > 3, "required");
    int opcode = this->ideal_Opcode();
    bool sign = (opcode != Op_URShiftVB);
    __ vextendbw(sign, $tmp$$XMMRegister, $src$$XMMRegister);
    __ vshiftw(opcode, $tmp$$XMMRegister, $shift$$XMMRegister);
    __ movdqu($dst$$XMMRegister, ExternalAddress(vector_short_to_byte_mask()), noreg);
    __ pand($dst$$XMMRegister, $tmp$$XMMRegister);
    __ packuswb($dst$$XMMRegister, $dst$$XMMRegister);
  %}
  ins_pipe( pipe_slow );
%}

instruct vshift16B(vec dst, vec src, vec shift, vec tmp1, vec tmp2) %{
  predicate(Matcher::vector_length(n) == 16 && !n->as_ShiftV()->is_var_shift() &&
            UseAVX <= 1);
  match(Set dst ( LShiftVB src shift));
  match(Set dst ( RShiftVB src shift));
  match(Set dst (URShiftVB src shift));
  effect(TEMP dst, USE src, USE shift, TEMP tmp1, TEMP tmp2);
  format %{"vector_byte_shift $dst,$src,$shift" %}
  ins_encode %{
    assert(UseSSE > 3, "required");
    int opcode = this->ideal_Opcode();
    bool sign = (opcode != Op_URShiftVB);
    __ vextendbw(sign, $tmp1$$XMMRegister, $src$$XMMRegister);
    __ vshiftw(opcode, $tmp1$$XMMRegister, $shift$$XMMRegister);
    __ pshufd($tmp2$$XMMRegister, $src$$XMMRegister, 0xE);
    __ vextendbw(sign, $tmp2$$XMMRegister, $tmp2$$XMMRegister);
    __ vshiftw(opcode, $tmp2$$XMMRegister, $shift$$XMMRegister);
    __ movdqu($dst$$XMMRegister, ExternalAddress(vector_short_to_byte_mask()), noreg);
    __ pand($tmp2$$XMMRegister, $dst$$XMMRegister);
    __ pand($dst$$XMMRegister, $tmp1$$XMMRegister);
    __ packuswb($dst$$XMMRegister, $tmp2$$XMMRegister);
  %}
  ins_pipe( pipe_slow );
%}

instruct vshift16B_avx(vec dst, vec src, vec shift, vec tmp) %{
  predicate(Matcher::vector_length(n) == 16 && !n->as_ShiftV()->is_var_shift() &&
            UseAVX > 1);
  match(Set dst ( LShiftVB src shift));
  match(Set dst ( RShiftVB src shift));
  match(Set dst (URShiftVB src shift));
  effect(TEMP dst, TEMP tmp);
  format %{"vector_byte_shift $dst,$src,$shift" %}
  ins_encode %{
    int opcode = this->ideal_Opcode();
    bool sign = (opcode != Op_URShiftVB);
    int vlen_enc = Assembler::AVX_256bit;
    __ vextendbw(sign, $tmp$$XMMRegister, $src$$XMMRegister, vlen_enc);
    __ vshiftw(opcode, $tmp$$XMMRegister, $tmp$$XMMRegister, $shift$$XMMRegister, vlen_enc);
    __ vpand($tmp$$XMMRegister, $tmp$$XMMRegister, ExternalAddress(vector_short_to_byte_mask()), vlen_enc, noreg);
    __ vextracti128_high($dst$$XMMRegister, $tmp$$XMMRegister);
    __ vpackuswb($dst$$XMMRegister, $tmp$$XMMRegister, $dst$$XMMRegister, 0);
  %}
  ins_pipe( pipe_slow );
%}

instruct vshift32B_avx(vec dst, vec src, vec shift, vec tmp) %{
  predicate(Matcher::vector_length(n) == 32 && !n->as_ShiftV()->is_var_shift());
  match(Set dst ( LShiftVB src shift));
  match(Set dst ( RShiftVB src shift));
  match(Set dst (URShiftVB src shift));
  effect(TEMP dst, TEMP tmp);
  format %{"vector_byte_shift $dst,$src,$shift" %}
  ins_encode %{
    assert(UseAVX > 1, "required");
    int opcode = this->ideal_Opcode();
    bool sign = (opcode != Op_URShiftVB);
    int vlen_enc = Assembler::AVX_256bit;
    __ vextracti128_high($tmp$$XMMRegister, $src$$XMMRegister);
    __ vextendbw(sign, $tmp$$XMMRegister, $tmp$$XMMRegister, vlen_enc);
    __ vextendbw(sign, $dst$$XMMRegister, $src$$XMMRegister, vlen_enc);
    __ vshiftw(opcode, $tmp$$XMMRegister, $tmp$$XMMRegister, $shift$$XMMRegister, vlen_enc);
    __ vshiftw(opcode, $dst$$XMMRegister, $dst$$XMMRegister, $shift$$XMMRegister, vlen_enc);
    __ vpand($tmp$$XMMRegister, $tmp$$XMMRegister, ExternalAddress(vector_short_to_byte_mask()), vlen_enc, noreg);
    __ vpand($dst$$XMMRegister, $dst$$XMMRegister, ExternalAddress(vector_short_to_byte_mask()), vlen_enc, noreg);
    __ vpackuswb($dst$$XMMRegister, $dst$$XMMRegister, $tmp$$XMMRegister, vlen_enc);
    __ vpermq($dst$$XMMRegister, $dst$$XMMRegister, 0xD8, vlen_enc);
  %}
  ins_pipe( pipe_slow );
%}

instruct vshift64B_avx(vec dst, vec src, vec shift, vec tmp1, vec tmp2) %{
  predicate(Matcher::vector_length(n) == 64 && !n->as_ShiftV()->is_var_shift());
  match(Set dst ( LShiftVB src shift));
  match(Set dst  (RShiftVB src shift));
  match(Set dst (URShiftVB src shift));
  effect(TEMP dst, TEMP tmp1, TEMP tmp2);
  format %{"vector_byte_shift $dst,$src,$shift" %}
  ins_encode %{
    assert(UseAVX > 2, "required");
    int opcode = this->ideal_Opcode();
    bool sign = (opcode != Op_URShiftVB);
    int vlen_enc = Assembler::AVX_512bit;
    __ vextracti64x4($tmp1$$XMMRegister, $src$$XMMRegister, 1);
    __ vextendbw(sign, $tmp1$$XMMRegister, $tmp1$$XMMRegister, vlen_enc);
    __ vextendbw(sign, $tmp2$$XMMRegister, $src$$XMMRegister, vlen_enc);
    __ vshiftw(opcode, $tmp1$$XMMRegister, $tmp1$$XMMRegister, $shift$$XMMRegister, vlen_enc);
    __ vshiftw(opcode, $tmp2$$XMMRegister, $tmp2$$XMMRegister, $shift$$XMMRegister, vlen_enc);
    __ vmovdqu($dst$$XMMRegister, ExternalAddress(vector_short_to_byte_mask()), noreg);
    __ vpbroadcastd($dst$$XMMRegister, $dst$$XMMRegister, vlen_enc);
    __ vpand($tmp1$$XMMRegister, $tmp1$$XMMRegister, $dst$$XMMRegister, vlen_enc);
    __ vpand($tmp2$$XMMRegister, $tmp2$$XMMRegister, $dst$$XMMRegister, vlen_enc);
    __ vpackuswb($dst$$XMMRegister, $tmp1$$XMMRegister, $tmp2$$XMMRegister, vlen_enc);
    __ evmovdquq($tmp2$$XMMRegister, ExternalAddress(vector_byte_perm_mask()), vlen_enc, noreg);
    __ vpermq($dst$$XMMRegister, $tmp2$$XMMRegister, $dst$$XMMRegister, vlen_enc);
  %}
  ins_pipe( pipe_slow );
%}

// Shorts vector logical right shift produces incorrect Java result
// for negative data because java code convert short value into int with
// sign extension before a shift. But char vectors are fine since chars are
// unsigned values.
// Shorts/Chars vector left shift
instruct vshiftS(vec dst, vec src, vec shift) %{
  predicate(!n->as_ShiftV()->is_var_shift());
  match(Set dst ( LShiftVS src shift));
  match(Set dst ( RShiftVS src shift));
  match(Set dst (URShiftVS src shift));
  effect(TEMP dst, USE src, USE shift);
  format %{ "vshiftw  $dst,$src,$shift\t! shift packedS" %}
  ins_encode %{
    int opcode = this->ideal_Opcode();
    if (UseAVX > 0) {
      int vlen_enc = vector_length_encoding(this);
      __ vshiftw(opcode, $dst$$XMMRegister, $src$$XMMRegister, $shift$$XMMRegister, vlen_enc);
    } else {
      int vlen = Matcher::vector_length(this);
      if (vlen == 2) {
        __ movflt($dst$$XMMRegister, $src$$XMMRegister);
        __ vshiftw(opcode, $dst$$XMMRegister, $shift$$XMMRegister);
      } else if (vlen == 4) {
        __ movdbl($dst$$XMMRegister, $src$$XMMRegister);
        __ vshiftw(opcode, $dst$$XMMRegister, $shift$$XMMRegister);
      } else {
        assert (vlen == 8, "sanity");
        __ movdqu($dst$$XMMRegister, $src$$XMMRegister);
        __ vshiftw(opcode, $dst$$XMMRegister, $shift$$XMMRegister);
      }
    }
  %}
  ins_pipe( pipe_slow );
%}

// Integers vector left shift
instruct vshiftI(vec dst, vec src, vec shift) %{
  predicate(!n->as_ShiftV()->is_var_shift());
  match(Set dst ( LShiftVI src shift));
  match(Set dst ( RShiftVI src shift));
  match(Set dst (URShiftVI src shift));
  effect(TEMP dst, USE src, USE shift);
  format %{ "vshiftd  $dst,$src,$shift\t! shift packedI" %}
  ins_encode %{
    int opcode = this->ideal_Opcode();
    if (UseAVX > 0) {
      int vlen_enc = vector_length_encoding(this);
      __ vshiftd(opcode, $dst$$XMMRegister, $src$$XMMRegister, $shift$$XMMRegister, vlen_enc);
    } else {
      int vlen = Matcher::vector_length(this);
      if (vlen == 2) {
        __ movdbl($dst$$XMMRegister, $src$$XMMRegister);
        __ vshiftd(opcode, $dst$$XMMRegister, $shift$$XMMRegister);
      } else {
        assert(vlen == 4, "sanity");
        __ movdqu($dst$$XMMRegister, $src$$XMMRegister);
        __ vshiftd(opcode, $dst$$XMMRegister, $shift$$XMMRegister);
      }
    }
  %}
  ins_pipe( pipe_slow );
%}

// Integers vector left constant shift
instruct vshiftI_imm(vec dst, vec src, immI8 shift) %{
  match(Set dst (LShiftVI src (LShiftCntV shift)));
  match(Set dst (RShiftVI src (RShiftCntV shift)));
  match(Set dst (URShiftVI src (RShiftCntV shift)));
  format %{ "vshiftd_imm  $dst,$src,$shift\t! shift packedI" %}
  ins_encode %{
    int opcode = this->ideal_Opcode();
    if (UseAVX > 0) {
      int vector_len = vector_length_encoding(this);
      __ vshiftd_imm(opcode, $dst$$XMMRegister, $src$$XMMRegister, $shift$$constant, vector_len);
    } else {
      int vlen = Matcher::vector_length(this);
      if (vlen == 2) {
        __ movdbl($dst$$XMMRegister, $src$$XMMRegister);
        __ vshiftd_imm(opcode, $dst$$XMMRegister, $shift$$constant);
      } else {
        assert(vlen == 4, "sanity");
        __ movdqu($dst$$XMMRegister, $src$$XMMRegister);
        __ vshiftd_imm(opcode, $dst$$XMMRegister, $shift$$constant);
      }
    }
  %}
  ins_pipe( pipe_slow );
%}

// Longs vector shift
instruct vshiftL(vec dst, vec src, vec shift) %{
  predicate(!n->as_ShiftV()->is_var_shift());
  match(Set dst ( LShiftVL src shift));
  match(Set dst (URShiftVL src shift));
  effect(TEMP dst, USE src, USE shift);
  format %{ "vshiftq  $dst,$src,$shift\t! shift packedL" %}
  ins_encode %{
    int opcode = this->ideal_Opcode();
    if (UseAVX > 0) {
      int vlen_enc = vector_length_encoding(this);
      __ vshiftq(opcode, $dst$$XMMRegister, $src$$XMMRegister, $shift$$XMMRegister, vlen_enc);
    } else {
      assert(Matcher::vector_length(this) == 2, "");
      __ movdqu($dst$$XMMRegister, $src$$XMMRegister);
      __ vshiftq(opcode, $dst$$XMMRegister, $shift$$XMMRegister);
    }
  %}
  ins_pipe( pipe_slow );
%}

// Longs vector constant shift
instruct vshiftL_imm(vec dst, vec src, immI8 shift) %{
  match(Set dst (LShiftVL src (LShiftCntV shift)));
  match(Set dst (URShiftVL src (RShiftCntV shift)));
  format %{ "vshiftq_imm  $dst,$src,$shift\t! shift packedL" %}
  ins_encode %{
    int opcode = this->ideal_Opcode();
    if (UseAVX > 0) {
      int vector_len = vector_length_encoding(this);
      __ vshiftq_imm(opcode, $dst$$XMMRegister, $src$$XMMRegister, $shift$$constant, vector_len);
    } else {
      assert(Matcher::vector_length(this) == 2, "");
      __ movdqu($dst$$XMMRegister, $src$$XMMRegister);
      __ vshiftq_imm(opcode, $dst$$XMMRegister, $shift$$constant);
    }
  %}
  ins_pipe( pipe_slow );
%}

// -------------------ArithmeticRightShift -----------------------------------
// Long vector arithmetic right shift
instruct vshiftL_arith_reg(vec dst, vec src, vec shift, vec tmp) %{
  predicate(!n->as_ShiftV()->is_var_shift() && UseAVX <= 2);
  match(Set dst (RShiftVL src shift));
  effect(TEMP dst, TEMP tmp);
  format %{ "vshiftq $dst,$src,$shift" %}
  ins_encode %{
    uint vlen = Matcher::vector_length(this);
    if (vlen == 2) {
      assert(UseSSE >= 2, "required");
      __ movdqu($dst$$XMMRegister, $src$$XMMRegister);
      __ psrlq($dst$$XMMRegister, $shift$$XMMRegister);
      __ movdqu($tmp$$XMMRegister, ExternalAddress(vector_long_sign_mask()), noreg);
      __ psrlq($tmp$$XMMRegister, $shift$$XMMRegister);
      __ pxor($dst$$XMMRegister, $tmp$$XMMRegister);
      __ psubq($dst$$XMMRegister, $tmp$$XMMRegister);
    } else {
      assert(vlen == 4, "sanity");
      assert(UseAVX > 1, "required");
      int vlen_enc = Assembler::AVX_256bit;
      __ vpsrlq($dst$$XMMRegister, $src$$XMMRegister, $shift$$XMMRegister, vlen_enc);
      __ vmovdqu($tmp$$XMMRegister, ExternalAddress(vector_long_sign_mask()), noreg);
      __ vpsrlq($tmp$$XMMRegister, $tmp$$XMMRegister, $shift$$XMMRegister, vlen_enc);
      __ vpxor($dst$$XMMRegister, $dst$$XMMRegister, $tmp$$XMMRegister, vlen_enc);
      __ vpsubq($dst$$XMMRegister, $dst$$XMMRegister, $tmp$$XMMRegister, vlen_enc);
    }
  %}
  ins_pipe( pipe_slow );
%}

instruct vshiftL_arith_reg_evex(vec dst, vec src, vec shift) %{
  predicate(!n->as_ShiftV()->is_var_shift() && UseAVX > 2);
  match(Set dst (RShiftVL src shift));
  format %{ "vshiftq $dst,$src,$shift" %}
  ins_encode %{
    int vlen_enc = vector_length_encoding(this);
    __ evpsraq($dst$$XMMRegister, $src$$XMMRegister, $shift$$XMMRegister, vlen_enc);
  %}
  ins_pipe( pipe_slow );
%}

// ------------------- Variable Shift -----------------------------
// Byte variable shift
instruct vshift8B_var_nobw(vec dst, vec src, vec shift, vec vtmp) %{
  predicate(Matcher::vector_length(n) <= 8 &&
            n->as_ShiftV()->is_var_shift() &&
            !VM_Version::supports_avx512bw());
  match(Set dst ( LShiftVB src shift));
  match(Set dst ( RShiftVB src shift));
  match(Set dst (URShiftVB src shift));
  effect(TEMP dst, TEMP vtmp);
  format %{ "vector_varshift_byte $dst, $src, $shift\n\t! using $vtmp as TEMP" %}
  ins_encode %{
    assert(UseAVX >= 2, "required");

    int opcode = this->ideal_Opcode();
    int vlen_enc = Assembler::AVX_128bit;
    __ varshiftbw(opcode, $dst$$XMMRegister, $src$$XMMRegister, $shift$$XMMRegister, vlen_enc, $vtmp$$XMMRegister);
    __ vpackuswb($dst$$XMMRegister, $dst$$XMMRegister, $dst$$XMMRegister, 0);
  %}
  ins_pipe( pipe_slow );
%}

instruct vshift16B_var_nobw(vec dst, vec src, vec shift, vec vtmp1, vec vtmp2) %{
  predicate(Matcher::vector_length(n) == 16 &&
            n->as_ShiftV()->is_var_shift() &&
            !VM_Version::supports_avx512bw());
  match(Set dst ( LShiftVB src shift));
  match(Set dst ( RShiftVB src shift));
  match(Set dst (URShiftVB src shift));
  effect(TEMP dst, TEMP vtmp1, TEMP vtmp2);
  format %{ "vector_varshift_byte $dst, $src, $shift\n\t! using $vtmp1, $vtmp2 as TEMP" %}
  ins_encode %{
    assert(UseAVX >= 2, "required");

    int opcode = this->ideal_Opcode();
    int vlen_enc = Assembler::AVX_128bit;
    // Shift lower half and get word result in dst
    __ varshiftbw(opcode, $dst$$XMMRegister, $src$$XMMRegister, $shift$$XMMRegister, vlen_enc, $vtmp1$$XMMRegister);

    // Shift upper half and get word result in vtmp1
    __ vpshufd($vtmp1$$XMMRegister, $src$$XMMRegister, 0xE, 0);
    __ vpshufd($vtmp2$$XMMRegister, $shift$$XMMRegister, 0xE, 0);
    __ varshiftbw(opcode, $vtmp1$$XMMRegister, $vtmp1$$XMMRegister, $vtmp2$$XMMRegister, vlen_enc, $vtmp2$$XMMRegister);

    // Merge and down convert the two word results to byte in dst
    __ vpackuswb($dst$$XMMRegister, $dst$$XMMRegister, $vtmp1$$XMMRegister, 0);
  %}
  ins_pipe( pipe_slow );
%}

instruct vshift32B_var_nobw(vec dst, vec src, vec shift, vec vtmp1, vec vtmp2, vec vtmp3, vec vtmp4) %{
  predicate(Matcher::vector_length(n) == 32 &&
            n->as_ShiftV()->is_var_shift() &&
            !VM_Version::supports_avx512bw());
  match(Set dst ( LShiftVB src shift));
  match(Set dst ( RShiftVB src shift));
  match(Set dst (URShiftVB src shift));
  effect(TEMP dst, TEMP vtmp1, TEMP vtmp2, TEMP vtmp3, TEMP vtmp4);
  format %{ "vector_varshift_byte $dst, $src, $shift\n\t using $vtmp1, $vtmp2, $vtmp3, $vtmp4 as TEMP" %}
  ins_encode %{
    assert(UseAVX >= 2, "required");

    int opcode = this->ideal_Opcode();
    int vlen_enc = Assembler::AVX_128bit;
    // Process lower 128 bits and get result in dst
    __ varshiftbw(opcode, $dst$$XMMRegister, $src$$XMMRegister, $shift$$XMMRegister, vlen_enc, $vtmp1$$XMMRegister);
    __ vpshufd($vtmp1$$XMMRegister, $src$$XMMRegister, 0xE, 0);
    __ vpshufd($vtmp2$$XMMRegister, $shift$$XMMRegister, 0xE, 0);
    __ varshiftbw(opcode, $vtmp1$$XMMRegister, $vtmp1$$XMMRegister, $vtmp2$$XMMRegister, vlen_enc, $vtmp2$$XMMRegister);
    __ vpackuswb($dst$$XMMRegister, $dst$$XMMRegister, $vtmp1$$XMMRegister, 0);

    // Process higher 128 bits and get result in vtmp3
    __ vextracti128_high($vtmp1$$XMMRegister, $src$$XMMRegister);
    __ vextracti128_high($vtmp2$$XMMRegister, $shift$$XMMRegister);
    __ varshiftbw(opcode, $vtmp3$$XMMRegister, $vtmp1$$XMMRegister, $vtmp2$$XMMRegister, vlen_enc, $vtmp4$$XMMRegister);
    __ vpshufd($vtmp1$$XMMRegister, $vtmp1$$XMMRegister, 0xE, 0);
    __ vpshufd($vtmp2$$XMMRegister, $vtmp2$$XMMRegister, 0xE, 0);
    __ varshiftbw(opcode, $vtmp1$$XMMRegister, $vtmp1$$XMMRegister, $vtmp2$$XMMRegister, vlen_enc, $vtmp2$$XMMRegister);
    __ vpackuswb($vtmp1$$XMMRegister, $vtmp3$$XMMRegister, $vtmp1$$XMMRegister, 0);

    // Merge the two results in dst
    __ vinserti128($dst$$XMMRegister, $dst$$XMMRegister, $vtmp1$$XMMRegister, 0x1);
  %}
  ins_pipe( pipe_slow );
%}

instruct vshiftB_var_evex_bw(vec dst, vec src, vec shift, vec vtmp) %{
  predicate(Matcher::vector_length(n) <= 32 &&
            n->as_ShiftV()->is_var_shift() &&
            VM_Version::supports_avx512bw());
  match(Set dst ( LShiftVB src shift));
  match(Set dst ( RShiftVB src shift));
  match(Set dst (URShiftVB src shift));
  effect(TEMP dst, TEMP vtmp);
  format %{ "vector_varshift_byte $dst, $src, $shift\n\t! using $vtmp as TEMP" %}
  ins_encode %{
    assert(UseAVX > 2, "required");

    int opcode = this->ideal_Opcode();
    int vlen_enc = vector_length_encoding(this);
    __ evarshiftb(opcode, $dst$$XMMRegister, $src$$XMMRegister, $shift$$XMMRegister, vlen_enc, $vtmp$$XMMRegister);
  %}
  ins_pipe( pipe_slow );
%}

instruct vshift64B_var_evex_bw(vec dst, vec src, vec shift, vec vtmp1, vec vtmp2) %{
  predicate(Matcher::vector_length(n) == 64 &&
            n->as_ShiftV()->is_var_shift() &&
            VM_Version::supports_avx512bw());
  match(Set dst ( LShiftVB src shift));
  match(Set dst ( RShiftVB src shift));
  match(Set dst (URShiftVB src shift));
  effect(TEMP dst, TEMP vtmp1, TEMP vtmp2);
  format %{ "vector_varshift_byte $dst, $src, $shift\n\t! using $vtmp1, $vtmp2 as TEMP" %}
  ins_encode %{
    assert(UseAVX > 2, "required");

    int opcode = this->ideal_Opcode();
    int vlen_enc = Assembler::AVX_256bit;
    __ evarshiftb(opcode, $dst$$XMMRegister, $src$$XMMRegister, $shift$$XMMRegister, vlen_enc, $vtmp1$$XMMRegister);
    __ vextracti64x4_high($vtmp1$$XMMRegister, $src$$XMMRegister);
    __ vextracti64x4_high($vtmp2$$XMMRegister, $shift$$XMMRegister);
    __ evarshiftb(opcode, $vtmp1$$XMMRegister, $vtmp1$$XMMRegister, $vtmp2$$XMMRegister, vlen_enc, $vtmp2$$XMMRegister);
    __ vinserti64x4($dst$$XMMRegister, $dst$$XMMRegister, $vtmp1$$XMMRegister, 0x1);
  %}
  ins_pipe( pipe_slow );
%}

// Short variable shift
instruct vshift8S_var_nobw(vec dst, vec src, vec shift, vec vtmp) %{
  predicate(Matcher::vector_length(n) <= 8 &&
            n->as_ShiftV()->is_var_shift() &&
            !VM_Version::supports_avx512bw());
  match(Set dst ( LShiftVS src shift));
  match(Set dst ( RShiftVS src shift));
  match(Set dst (URShiftVS src shift));
  effect(TEMP dst, TEMP vtmp);
  format %{ "vector_var_shift_left_short $dst, $src, $shift\n\t" %}
  ins_encode %{
    assert(UseAVX >= 2, "required");

    int opcode = this->ideal_Opcode();
    bool sign = (opcode != Op_URShiftVS);
    int vlen_enc = Assembler::AVX_256bit;
    __ vextendwd(sign, $dst$$XMMRegister, $src$$XMMRegister, 1);
    __ vpmovzxwd($vtmp$$XMMRegister, $shift$$XMMRegister, 1);
    __ varshiftd(opcode, $dst$$XMMRegister, $dst$$XMMRegister, $vtmp$$XMMRegister, vlen_enc);
    __ vpand($dst$$XMMRegister, $dst$$XMMRegister, ExternalAddress(vector_int_to_short_mask()), vlen_enc, noreg);
    __ vextracti128_high($vtmp$$XMMRegister, $dst$$XMMRegister);
    __ vpackusdw($dst$$XMMRegister, $dst$$XMMRegister, $vtmp$$XMMRegister, 0);
  %}
  ins_pipe( pipe_slow );
%}

instruct vshift16S_var_nobw(vec dst, vec src, vec shift, vec vtmp1, vec vtmp2) %{
  predicate(Matcher::vector_length(n) == 16 &&
            n->as_ShiftV()->is_var_shift() &&
            !VM_Version::supports_avx512bw());
  match(Set dst ( LShiftVS src shift));
  match(Set dst ( RShiftVS src shift));
  match(Set dst (URShiftVS src shift));
  effect(TEMP dst, TEMP vtmp1, TEMP vtmp2);
  format %{ "vector_var_shift_left_short $dst, $src, $shift\n\t" %}
  ins_encode %{
    assert(UseAVX >= 2, "required");

    int opcode = this->ideal_Opcode();
    bool sign = (opcode != Op_URShiftVS);
    int vlen_enc = Assembler::AVX_256bit;
    // Shift lower half, with result in vtmp2 using vtmp1 as TEMP
    __ vextendwd(sign, $vtmp2$$XMMRegister, $src$$XMMRegister, vlen_enc);
    __ vpmovzxwd($vtmp1$$XMMRegister, $shift$$XMMRegister, vlen_enc);
    __ varshiftd(opcode, $vtmp2$$XMMRegister, $vtmp2$$XMMRegister, $vtmp1$$XMMRegister, vlen_enc);
    __ vpand($vtmp2$$XMMRegister, $vtmp2$$XMMRegister, ExternalAddress(vector_int_to_short_mask()), vlen_enc, noreg);

    // Shift upper half, with result in dst using vtmp1 as TEMP
    __ vextracti128_high($dst$$XMMRegister, $src$$XMMRegister);
    __ vextracti128_high($vtmp1$$XMMRegister, $shift$$XMMRegister);
    __ vextendwd(sign, $dst$$XMMRegister, $dst$$XMMRegister, vlen_enc);
    __ vpmovzxwd($vtmp1$$XMMRegister, $vtmp1$$XMMRegister, vlen_enc);
    __ varshiftd(opcode, $dst$$XMMRegister, $dst$$XMMRegister, $vtmp1$$XMMRegister, vlen_enc);
    __ vpand($dst$$XMMRegister, $dst$$XMMRegister, ExternalAddress(vector_int_to_short_mask()), vlen_enc, noreg);

    // Merge lower and upper half result into dst
    __ vpackusdw($dst$$XMMRegister, $vtmp2$$XMMRegister, $dst$$XMMRegister, vlen_enc);
    __ vpermq($dst$$XMMRegister, $dst$$XMMRegister, 0xD8, vlen_enc);
  %}
  ins_pipe( pipe_slow );
%}

instruct vshift16S_var_evex_bw(vec dst, vec src, vec shift) %{
  predicate(n->as_ShiftV()->is_var_shift() &&
            VM_Version::supports_avx512bw());
  match(Set dst ( LShiftVS src shift));
  match(Set dst ( RShiftVS src shift));
  match(Set dst (URShiftVS src shift));
  format %{ "vector_varshift_short $dst,$src,$shift\t!" %}
  ins_encode %{
    assert(UseAVX > 2, "required");

    int opcode = this->ideal_Opcode();
    int vlen_enc = vector_length_encoding(this);
    if (!VM_Version::supports_avx512vl()) {
      vlen_enc = Assembler::AVX_512bit;
    }
    __ varshiftw(opcode, $dst$$XMMRegister, $src$$XMMRegister, $shift$$XMMRegister, vlen_enc);
  %}
  ins_pipe( pipe_slow );
%}

//Integer variable shift
instruct vshiftI_var(vec dst, vec src, vec shift) %{
  predicate(n->as_ShiftV()->is_var_shift());
  match(Set dst ( LShiftVI src shift));
  match(Set dst ( RShiftVI src shift));
  match(Set dst (URShiftVI src shift));
  format %{ "vector_varshift_int $dst,$src,$shift\t!" %}
  ins_encode %{
    assert(UseAVX >= 2, "required");

    int opcode = this->ideal_Opcode();
    int vlen_enc = vector_length_encoding(this);
    __ varshiftd(opcode, $dst$$XMMRegister, $src$$XMMRegister, $shift$$XMMRegister, vlen_enc);
  %}
  ins_pipe( pipe_slow );
%}

//Long variable shift
instruct vshiftL_var(vec dst, vec src, vec shift) %{
  predicate(n->as_ShiftV()->is_var_shift());
  match(Set dst ( LShiftVL src shift));
  match(Set dst (URShiftVL src shift));
  format %{ "vector_varshift_long $dst,$src,$shift\t!" %}
  ins_encode %{
    assert(UseAVX >= 2, "required");

    int opcode = this->ideal_Opcode();
    int vlen_enc = vector_length_encoding(this);
    __ varshiftq(opcode, $dst$$XMMRegister, $src$$XMMRegister, $shift$$XMMRegister, vlen_enc);
  %}
  ins_pipe( pipe_slow );
%}

//Long variable right shift arithmetic
instruct vshiftL_arith_var(vec dst, vec src, vec shift, vec vtmp) %{
  predicate(Matcher::vector_length(n) <= 4 &&
            n->as_ShiftV()->is_var_shift() &&
            UseAVX == 2);
  match(Set dst (RShiftVL src shift));
  effect(TEMP dst, TEMP vtmp);
  format %{ "vector_varshift_long  $dst,$src,$shift\n\t! using $vtmp as TEMP" %}
  ins_encode %{
    int opcode = this->ideal_Opcode();
    int vlen_enc = vector_length_encoding(this);
    __ varshiftq(opcode, $dst$$XMMRegister, $src$$XMMRegister, $shift$$XMMRegister, vlen_enc,
                 $vtmp$$XMMRegister);
  %}
  ins_pipe( pipe_slow );
%}

instruct vshiftL_arith_var_evex(vec dst, vec src, vec shift) %{
  predicate(n->as_ShiftV()->is_var_shift() &&
            UseAVX > 2);
  match(Set dst (RShiftVL src shift));
  format %{ "vector_varfshift_long $dst,$src,$shift\t!" %}
  ins_encode %{
    int opcode = this->ideal_Opcode();
    int vlen_enc = vector_length_encoding(this);
    __ varshiftq(opcode, $dst$$XMMRegister, $src$$XMMRegister, $shift$$XMMRegister, vlen_enc);
  %}
  ins_pipe( pipe_slow );
%}

// --------------------------------- AND --------------------------------------

instruct vand(vec dst, vec src) %{
  predicate(UseAVX == 0);
  match(Set dst (AndV dst src));
  format %{ "pand    $dst,$src\t! and vectors" %}
  ins_encode %{
    __ pand($dst$$XMMRegister, $src$$XMMRegister);
  %}
  ins_pipe( pipe_slow );
%}

instruct vand_reg(vec dst, vec src1, vec src2) %{
  predicate(UseAVX > 0);
  match(Set dst (AndV src1 src2));
  format %{ "vpand   $dst,$src1,$src2\t! and vectors" %}
  ins_encode %{
    int vlen_enc = vector_length_encoding(this);
    __ vpand($dst$$XMMRegister, $src1$$XMMRegister, $src2$$XMMRegister, vlen_enc);
  %}
  ins_pipe( pipe_slow );
%}

instruct vand_mem(vec dst, vec src, memory mem) %{
  predicate((UseAVX > 0) &&
            (Matcher::vector_length_in_bytes(n->in(1)) > 8));
  match(Set dst (AndV src (LoadVector mem)));
  format %{ "vpand   $dst,$src,$mem\t! and vectors" %}
  ins_encode %{
    int vlen_enc = vector_length_encoding(this);
    __ vpand($dst$$XMMRegister, $src$$XMMRegister, $mem$$Address, vlen_enc);
  %}
  ins_pipe( pipe_slow );
%}

// --------------------------------- OR ---------------------------------------

instruct vor(vec dst, vec src) %{
  predicate(UseAVX == 0);
  match(Set dst (OrV dst src));
  format %{ "por     $dst,$src\t! or vectors" %}
  ins_encode %{
    __ por($dst$$XMMRegister, $src$$XMMRegister);
  %}
  ins_pipe( pipe_slow );
%}

instruct vor_reg(vec dst, vec src1, vec src2) %{
  predicate(UseAVX > 0);
  match(Set dst (OrV src1 src2));
  format %{ "vpor    $dst,$src1,$src2\t! or vectors" %}
  ins_encode %{
    int vlen_enc = vector_length_encoding(this);
    __ vpor($dst$$XMMRegister, $src1$$XMMRegister, $src2$$XMMRegister, vlen_enc);
  %}
  ins_pipe( pipe_slow );
%}

instruct vor_mem(vec dst, vec src, memory mem) %{
  predicate((UseAVX > 0) &&
            (Matcher::vector_length_in_bytes(n->in(1)) > 8));
  match(Set dst (OrV src (LoadVector mem)));
  format %{ "vpor    $dst,$src,$mem\t! or vectors" %}
  ins_encode %{
    int vlen_enc = vector_length_encoding(this);
    __ vpor($dst$$XMMRegister, $src$$XMMRegister, $mem$$Address, vlen_enc);
  %}
  ins_pipe( pipe_slow );
%}

// --------------------------------- XOR --------------------------------------

instruct vxor(vec dst, vec src) %{
  predicate(UseAVX == 0);
  match(Set dst (XorV dst src));
  format %{ "pxor    $dst,$src\t! xor vectors" %}
  ins_encode %{
    __ pxor($dst$$XMMRegister, $src$$XMMRegister);
  %}
  ins_pipe( pipe_slow );
%}

instruct vxor_reg(vec dst, vec src1, vec src2) %{
  predicate(UseAVX > 0);
  match(Set dst (XorV src1 src2));
  format %{ "vpxor   $dst,$src1,$src2\t! xor vectors" %}
  ins_encode %{
    int vlen_enc = vector_length_encoding(this);
    __ vpxor($dst$$XMMRegister, $src1$$XMMRegister, $src2$$XMMRegister, vlen_enc);
  %}
  ins_pipe( pipe_slow );
%}

instruct vxor_mem(vec dst, vec src, memory mem) %{
  predicate((UseAVX > 0) &&
            (Matcher::vector_length_in_bytes(n->in(1)) > 8));
  match(Set dst (XorV src (LoadVector mem)));
  format %{ "vpxor   $dst,$src,$mem\t! xor vectors" %}
  ins_encode %{
    int vlen_enc = vector_length_encoding(this);
    __ vpxor($dst$$XMMRegister, $src$$XMMRegister, $mem$$Address, vlen_enc);
  %}
  ins_pipe( pipe_slow );
%}

// --------------------------------- VectorCast --------------------------------------

instruct vcastBtoX(vec dst, vec src) %{
  match(Set dst (VectorCastB2X src));
  format %{ "vector_cast_b2x $dst,$src\t!" %}
  ins_encode %{
    assert(UseAVX > 0, "required");

    BasicType to_elem_bt = Matcher::vector_element_basic_type(this);
    int vlen_enc = vector_length_encoding(this);
    __ vconvert_b2x(to_elem_bt, $dst$$XMMRegister, $src$$XMMRegister, vlen_enc);
  %}
  ins_pipe( pipe_slow );
%}

instruct castStoX(vec dst, vec src) %{
  predicate((UseAVX <= 2 || !VM_Version::supports_avx512vlbw()) &&
            Matcher::vector_length(n->in(1)) <= 8 && // src
            Matcher::vector_element_basic_type(n) == T_BYTE);
  match(Set dst (VectorCastS2X src));
  format %{ "vector_cast_s2x $dst,$src" %}
  ins_encode %{
    assert(UseAVX > 0, "required");

    __ vpand($dst$$XMMRegister, $src$$XMMRegister, ExternalAddress(vector_short_to_byte_mask()), 0, noreg);
    __ vpackuswb($dst$$XMMRegister, $dst$$XMMRegister, $dst$$XMMRegister, 0);
  %}
  ins_pipe( pipe_slow );
%}

instruct vcastStoX(vec dst, vec src, vec vtmp) %{
  predicate((UseAVX <= 2 || !VM_Version::supports_avx512vlbw()) &&
            Matcher::vector_length(n->in(1)) == 16 && // src
            Matcher::vector_element_basic_type(n) == T_BYTE);
  effect(TEMP dst, TEMP vtmp);
  match(Set dst (VectorCastS2X src));
  format %{ "vector_cast_s2x $dst,$src\t! using $vtmp as TEMP" %}
  ins_encode %{
    assert(UseAVX > 0, "required");

    int vlen_enc = vector_length_encoding(Matcher::vector_length_in_bytes(this, $src));
    __ vpand($dst$$XMMRegister, $src$$XMMRegister, ExternalAddress(vector_short_to_byte_mask()), vlen_enc, noreg);
    __ vextracti128($vtmp$$XMMRegister, $dst$$XMMRegister, 0x1);
    __ vpackuswb($dst$$XMMRegister, $dst$$XMMRegister, $vtmp$$XMMRegister, 0);
  %}
  ins_pipe( pipe_slow );
%}

instruct vcastStoX_evex(vec dst, vec src) %{
  predicate((UseAVX > 2 && VM_Version::supports_avx512vlbw()) ||
            (Matcher::vector_length_in_bytes(n) >= Matcher::vector_length_in_bytes(n->in(1)))); // dst >= src
  match(Set dst (VectorCastS2X src));
  format %{ "vector_cast_s2x $dst,$src\t!" %}
  ins_encode %{
    BasicType to_elem_bt = Matcher::vector_element_basic_type(this);
    int src_vlen_enc = vector_length_encoding(this, $src);
    int vlen_enc = vector_length_encoding(this);
    switch (to_elem_bt) {
      case T_BYTE:
        if (!VM_Version::supports_avx512vl()) {
          vlen_enc = Assembler::AVX_512bit;
        }
        __ evpmovwb($dst$$XMMRegister, $src$$XMMRegister, src_vlen_enc);
        break;
      case T_INT:
        __ vpmovsxwd($dst$$XMMRegister, $src$$XMMRegister, vlen_enc);
        break;
      case T_FLOAT:
        __ vpmovsxwd($dst$$XMMRegister, $src$$XMMRegister, vlen_enc);
        __ vcvtdq2ps($dst$$XMMRegister, $dst$$XMMRegister, vlen_enc);
        break;
      case T_LONG:
        __ vpmovsxwq($dst$$XMMRegister, $src$$XMMRegister, vlen_enc);
        break;
      case T_DOUBLE: {
        int mid_vlen_enc = (vlen_enc == Assembler::AVX_512bit) ? Assembler::AVX_256bit : Assembler::AVX_128bit;
        __ vpmovsxwd($dst$$XMMRegister, $src$$XMMRegister, mid_vlen_enc);
        __ vcvtdq2pd($dst$$XMMRegister, $dst$$XMMRegister, vlen_enc);
        break;
      }
      default:
        ShouldNotReachHere();
    }
  %}
  ins_pipe( pipe_slow );
%}

instruct castItoX(vec dst, vec src) %{
  predicate(UseAVX <= 2 &&
            (Matcher::vector_length_in_bytes(n->in(1)) <= 16) &&
            (Matcher::vector_length_in_bytes(n) < Matcher::vector_length_in_bytes(n->in(1)))); // dst < src
  match(Set dst (VectorCastI2X src));
  format %{ "vector_cast_i2x $dst,$src" %}
  ins_encode %{
    assert(UseAVX > 0, "required");

    BasicType to_elem_bt = Matcher::vector_element_basic_type(this);
    int vlen_enc = vector_length_encoding(this, $src);

    if (to_elem_bt == T_BYTE) {
      __ vpand($dst$$XMMRegister, $src$$XMMRegister, ExternalAddress(vector_int_to_byte_mask()), vlen_enc, noreg);
      __ vpackusdw($dst$$XMMRegister, $dst$$XMMRegister, $dst$$XMMRegister, vlen_enc);
      __ vpackuswb($dst$$XMMRegister, $dst$$XMMRegister, $dst$$XMMRegister, vlen_enc);
    } else {
      assert(to_elem_bt == T_SHORT, "%s", type2name(to_elem_bt));
      __ vpand($dst$$XMMRegister, $src$$XMMRegister, ExternalAddress(vector_int_to_short_mask()), vlen_enc, noreg);
      __ vpackusdw($dst$$XMMRegister, $dst$$XMMRegister, $dst$$XMMRegister, vlen_enc);
    }
  %}
  ins_pipe( pipe_slow );
%}

instruct vcastItoX(vec dst, vec src, vec vtmp) %{
  predicate(UseAVX <= 2 &&
            (Matcher::vector_length_in_bytes(n->in(1)) == 32) &&
            (Matcher::vector_length_in_bytes(n) < Matcher::vector_length_in_bytes(n->in(1)))); // dst < src
  match(Set dst (VectorCastI2X src));
  format %{ "vector_cast_i2x $dst,$src\t! using $vtmp as TEMP" %}
  effect(TEMP dst, TEMP vtmp);
  ins_encode %{
    assert(UseAVX > 0, "required");

    BasicType to_elem_bt = Matcher::vector_element_basic_type(this);
    int vlen_enc = vector_length_encoding(this, $src);

    if (to_elem_bt == T_BYTE) {
      __ vpand($vtmp$$XMMRegister, $src$$XMMRegister, ExternalAddress(vector_int_to_byte_mask()), vlen_enc, noreg);
      __ vextracti128($dst$$XMMRegister, $vtmp$$XMMRegister, 0x1);
      __ vpackusdw($dst$$XMMRegister, $vtmp$$XMMRegister, $dst$$XMMRegister, vlen_enc);
      __ vpackuswb($dst$$XMMRegister, $dst$$XMMRegister, $dst$$XMMRegister, Assembler::AVX_128bit);
    } else {
      assert(to_elem_bt == T_SHORT, "%s", type2name(to_elem_bt));
      __ vpand($vtmp$$XMMRegister, $src$$XMMRegister, ExternalAddress(vector_int_to_short_mask()), vlen_enc, noreg);
      __ vextracti128($dst$$XMMRegister, $vtmp$$XMMRegister, 0x1);
      __ vpackusdw($dst$$XMMRegister, $vtmp$$XMMRegister, $dst$$XMMRegister, vlen_enc);
    }
  %}
  ins_pipe( pipe_slow );
%}

instruct vcastItoX_evex(vec dst, vec src) %{
  predicate(UseAVX > 2 ||
            (Matcher::vector_length_in_bytes(n) >= Matcher::vector_length_in_bytes(n->in(1)))); // dst >= src
  match(Set dst (VectorCastI2X src));
  format %{ "vector_cast_i2x $dst,$src\t!" %}
  ins_encode %{
    assert(UseAVX > 0, "required");

    BasicType dst_elem_bt = Matcher::vector_element_basic_type(this);
    int src_vlen_enc = vector_length_encoding(this, $src);
    int dst_vlen_enc = vector_length_encoding(this);
    switch (dst_elem_bt) {
      case T_BYTE:
        if (!VM_Version::supports_avx512vl()) {
          src_vlen_enc = Assembler::AVX_512bit;
        }
        __ evpmovdb($dst$$XMMRegister, $src$$XMMRegister, src_vlen_enc);
        break;
      case T_SHORT:
        if (!VM_Version::supports_avx512vl()) {
          src_vlen_enc = Assembler::AVX_512bit;
        }
        __ evpmovdw($dst$$XMMRegister, $src$$XMMRegister, src_vlen_enc);
        break;
      case T_FLOAT:
        __ vcvtdq2ps($dst$$XMMRegister, $src$$XMMRegister, dst_vlen_enc);
        break;
      case T_LONG:
        __ vpmovsxdq($dst$$XMMRegister, $src$$XMMRegister, dst_vlen_enc);
        break;
      case T_DOUBLE:
        __ vcvtdq2pd($dst$$XMMRegister, $src$$XMMRegister, dst_vlen_enc);
        break;
      default:
        ShouldNotReachHere();
    }
  %}
  ins_pipe( pipe_slow );
%}

instruct vcastLtoBS(vec dst, vec src) %{
  predicate((Matcher::vector_element_basic_type(n) == T_BYTE || Matcher::vector_element_basic_type(n) == T_SHORT) &&
            UseAVX <= 2);
  match(Set dst (VectorCastL2X src));
  format %{ "vector_cast_l2x  $dst,$src" %}
  ins_encode %{
    assert(UseAVX > 0, "required");

    int vlen = Matcher::vector_length_in_bytes(this, $src);
    BasicType to_elem_bt  = Matcher::vector_element_basic_type(this);
    AddressLiteral mask_addr = (to_elem_bt == T_BYTE) ? ExternalAddress(vector_int_to_byte_mask())
                                                      : ExternalAddress(vector_int_to_short_mask());
    if (vlen <= 16) {
      __ vpshufd($dst$$XMMRegister, $src$$XMMRegister, 8, Assembler::AVX_128bit);
      __ vpand($dst$$XMMRegister, $dst$$XMMRegister, mask_addr, Assembler::AVX_128bit, noreg);
      __ vpackusdw($dst$$XMMRegister, $dst$$XMMRegister, $dst$$XMMRegister, Assembler::AVX_128bit);
    } else {
      assert(vlen <= 32, "required");
      __ vpermilps($dst$$XMMRegister, $src$$XMMRegister, 8, Assembler::AVX_256bit);
      __ vpermpd($dst$$XMMRegister, $dst$$XMMRegister, 8, Assembler::AVX_256bit);
      __ vpand($dst$$XMMRegister, $dst$$XMMRegister, mask_addr, Assembler::AVX_128bit, noreg);
      __ vpackusdw($dst$$XMMRegister, $dst$$XMMRegister, $dst$$XMMRegister, Assembler::AVX_128bit);
    }
    if (to_elem_bt == T_BYTE) {
      __ vpackuswb($dst$$XMMRegister, $dst$$XMMRegister, $dst$$XMMRegister, Assembler::AVX_128bit);
    }
  %}
  ins_pipe( pipe_slow );
%}

instruct vcastLtoX_evex(vec dst, vec src) %{
  predicate(UseAVX > 2 ||
            (Matcher::vector_element_basic_type(n) == T_INT ||
             Matcher::vector_element_basic_type(n) == T_FLOAT ||
             Matcher::vector_element_basic_type(n) == T_DOUBLE));
  match(Set dst (VectorCastL2X src));
  format %{ "vector_cast_l2x  $dst,$src\t!" %}
  ins_encode %{
    BasicType to_elem_bt = Matcher::vector_element_basic_type(this);
    int vlen = Matcher::vector_length_in_bytes(this, $src);
    int vlen_enc = vector_length_encoding(this, $src);
    switch (to_elem_bt) {
      case T_BYTE:
        if (UseAVX > 2 && !VM_Version::supports_avx512vl()) {
          vlen_enc = Assembler::AVX_512bit;
        }
        __ evpmovqb($dst$$XMMRegister, $src$$XMMRegister, vlen_enc);
        break;
      case T_SHORT:
        if (UseAVX > 2 && !VM_Version::supports_avx512vl()) {
          vlen_enc = Assembler::AVX_512bit;
        }
        __ evpmovqw($dst$$XMMRegister, $src$$XMMRegister, vlen_enc);
        break;
      case T_INT:
        if (vlen == 8) {
          if ($dst$$XMMRegister != $src$$XMMRegister) {
            __ movflt($dst$$XMMRegister, $src$$XMMRegister);
          }
        } else if (vlen == 16) {
          __ pshufd($dst$$XMMRegister, $src$$XMMRegister, 8);
        } else if (vlen == 32) {
          if (UseAVX > 2) {
            if (!VM_Version::supports_avx512vl()) {
              vlen_enc = Assembler::AVX_512bit;
            }
            __ evpmovqd($dst$$XMMRegister, $src$$XMMRegister, vlen_enc);
          } else {
            __ vpermilps($dst$$XMMRegister, $src$$XMMRegister, 8, vlen_enc);
            __ vpermpd($dst$$XMMRegister, $dst$$XMMRegister, 8, vlen_enc);
          }
        } else { // vlen == 64
          __ evpmovqd($dst$$XMMRegister, $src$$XMMRegister, vlen_enc);
        }
        break;
      case T_FLOAT:
        assert(UseAVX > 2 && VM_Version::supports_avx512dq(), "required");
        __ evcvtqq2ps($dst$$XMMRegister, $src$$XMMRegister, vlen_enc);
        break;
      case T_DOUBLE:
        assert(UseAVX > 2 && VM_Version::supports_avx512dq(), "required");
        __ evcvtqq2pd($dst$$XMMRegister, $src$$XMMRegister, vlen_enc);
        break;

      default: assert(false, "%s", type2name(to_elem_bt));
    }
  %}
  ins_pipe( pipe_slow );
%}

instruct vcastFtoD_reg(vec dst, vec src) %{
  predicate(Matcher::vector_element_basic_type(n) == T_DOUBLE);
  match(Set dst (VectorCastF2X src));
  format %{ "vector_cast_f2d  $dst,$src\t!" %}
  ins_encode %{
    int vlen_enc = vector_length_encoding(this);
    __ vcvtps2pd($dst$$XMMRegister, $src$$XMMRegister, vlen_enc);
  %}
  ins_pipe( pipe_slow );
%}


instruct castFtoX_reg_avx(vec dst, vec src, vec xtmp1, vec xtmp2, vec xtmp3, vec xtmp4, rFlagsReg cr) %{
  predicate(!VM_Version::supports_avx512vl() && Matcher::vector_length_in_bytes(n->in(1)) < 64 &&
            type2aelembytes(Matcher::vector_element_basic_type(n)) <= 4);
  match(Set dst (VectorCastF2X src));
  effect(TEMP dst, TEMP xtmp1, TEMP xtmp2, TEMP xtmp3, TEMP xtmp4, KILL cr);
  format %{ "vector_cast_f2x $dst,$src\t! using $xtmp1, $xtmp2, $xtmp3 and $xtmp4 as TEMP" %}
  ins_encode %{
    int vlen_enc = vector_length_encoding(this, $src);
    BasicType to_elem_bt = Matcher::vector_element_basic_type(this);
    // JDK-8292878 removed the need for an explicit scratch register needed to load greater than
    // 32 bit addresses for register indirect addressing mode since stub constants
    // are part of code cache and there is a cap of 2G on ReservedCodeCacheSize currently.
    // However, targets are free to increase this limit, but having a large code cache size
    // greater than 2G looks unreasonable in practical scenario, on the hind side with given
    // cap we save a temporary register allocation which in limiting case can prevent
    // spilling in high register pressure blocks.
    __ vector_castF2X_avx(to_elem_bt, $dst$$XMMRegister, $src$$XMMRegister, $xtmp1$$XMMRegister,
                          $xtmp2$$XMMRegister, $xtmp3$$XMMRegister, $xtmp4$$XMMRegister,
                          ExternalAddress(vector_float_signflip()), noreg, vlen_enc);
  %}
  ins_pipe( pipe_slow );
%}

instruct castFtoX_reg_evex(vec dst, vec src, vec xtmp1, vec xtmp2, kReg ktmp1, kReg ktmp2, rFlagsReg cr) %{
  predicate((VM_Version::supports_avx512vl() || Matcher::vector_length_in_bytes(n->in(1)) == 64) &&
            is_integral_type(Matcher::vector_element_basic_type(n)));
  match(Set dst (VectorCastF2X src));
  effect(TEMP dst, TEMP xtmp1, TEMP xtmp2, TEMP ktmp1, TEMP ktmp2, KILL cr);
  format %{ "vector_cast_f2x $dst,$src\t! using $xtmp1, $xtmp2, $ktmp1 and $ktmp2 as TEMP" %}
  ins_encode %{
    BasicType to_elem_bt = Matcher::vector_element_basic_type(this);
    if (to_elem_bt == T_LONG) {
      int vlen_enc = vector_length_encoding(this);
      __ vector_castF2L_evex($dst$$XMMRegister, $src$$XMMRegister, $xtmp1$$XMMRegister,
                             $xtmp2$$XMMRegister, $ktmp1$$KRegister, $ktmp2$$KRegister,
                             ExternalAddress(vector_double_signflip()), noreg, vlen_enc);
    } else {
      int vlen_enc = vector_length_encoding(this, $src);
      __ vector_castF2X_evex(to_elem_bt, $dst$$XMMRegister, $src$$XMMRegister, $xtmp1$$XMMRegister,
                             $xtmp2$$XMMRegister, $ktmp1$$KRegister, $ktmp2$$KRegister,
                             ExternalAddress(vector_float_signflip()), noreg, vlen_enc);
    }
  %}
  ins_pipe( pipe_slow );
%}

instruct vcastDtoF_reg(vec dst, vec src) %{
  predicate(Matcher::vector_element_basic_type(n) == T_FLOAT);
  match(Set dst (VectorCastD2X src));
  format %{ "vector_cast_d2x  $dst,$src\t!" %}
  ins_encode %{
    int vlen_enc = vector_length_encoding(this, $src);
    __ vcvtpd2ps($dst$$XMMRegister, $src$$XMMRegister, vlen_enc);
  %}
  ins_pipe( pipe_slow );
%}

instruct castDtoX_reg_avx(vec dst, vec src, vec xtmp1, vec xtmp2, vec xtmp3, vec xtmp4, vec xtmp5, rFlagsReg cr) %{
  predicate(!VM_Version::supports_avx512vl() && Matcher::vector_length_in_bytes(n->in(1)) < 64 &&
            is_integral_type(Matcher::vector_element_basic_type(n)));
  match(Set dst (VectorCastD2X src));
  effect(TEMP dst, TEMP xtmp1, TEMP xtmp2, TEMP xtmp3, TEMP xtmp4, TEMP xtmp5, KILL cr);
  format %{ "vector_cast_d2x $dst,$src\t! using $xtmp1, $xtmp2, $xtmp3, $xtmp4 and $xtmp5 as TEMP" %}
  ins_encode %{
    int vlen_enc = vector_length_encoding(this, $src);
    BasicType to_elem_bt = Matcher::vector_element_basic_type(this);
    __ vector_castD2X_avx(to_elem_bt, $dst$$XMMRegister, $src$$XMMRegister, $xtmp1$$XMMRegister,
                          $xtmp2$$XMMRegister, $xtmp3$$XMMRegister, $xtmp4$$XMMRegister, $xtmp5$$XMMRegister,
                          ExternalAddress(vector_float_signflip()), noreg, vlen_enc);
  %}
  ins_pipe( pipe_slow );
%}

instruct castDtoX_reg_evex(vec dst, vec src, vec xtmp1, vec xtmp2, kReg ktmp1, kReg ktmp2, rFlagsReg cr) %{
  predicate((VM_Version::supports_avx512vl() || Matcher::vector_length_in_bytes(n->in(1)) == 64) &&
            is_integral_type(Matcher::vector_element_basic_type(n)));
  match(Set dst (VectorCastD2X src));
  effect(TEMP dst, TEMP xtmp1, TEMP xtmp2, TEMP ktmp1, TEMP ktmp2, KILL cr);
  format %{ "vector_cast_d2x $dst,$src\t! using $xtmp1, $xtmp2, $ktmp1 and $ktmp2 as TEMP" %}
  ins_encode %{
    int vlen_enc = vector_length_encoding(this, $src);
    BasicType to_elem_bt = Matcher::vector_element_basic_type(this);
    AddressLiteral signflip = VM_Version::supports_avx512dq() ? ExternalAddress(vector_double_signflip()) :
                              ExternalAddress(vector_float_signflip());
    __ vector_castD2X_evex(to_elem_bt, $dst$$XMMRegister, $src$$XMMRegister, $xtmp1$$XMMRegister,
                           $xtmp2$$XMMRegister, $ktmp1$$KRegister, $ktmp2$$KRegister, signflip, noreg, vlen_enc);
  %}
  ins_pipe( pipe_slow );
%}

instruct vucast(vec dst, vec src) %{
  match(Set dst (VectorUCastB2X src));
  match(Set dst (VectorUCastS2X src));
  match(Set dst (VectorUCastI2X src));
  format %{ "vector_ucast $dst,$src\t!" %}
  ins_encode %{
    assert(UseAVX > 0, "required");

    BasicType from_elem_bt = Matcher::vector_element_basic_type(this, $src);
    BasicType to_elem_bt = Matcher::vector_element_basic_type(this);
    int vlen_enc = vector_length_encoding(this);
    __ vector_unsigned_cast($dst$$XMMRegister, $src$$XMMRegister, vlen_enc, from_elem_bt, to_elem_bt);
  %}
  ins_pipe( pipe_slow );
%}

#ifdef _LP64
instruct vround_float_avx(vec dst, vec src, rRegP tmp, vec xtmp1, vec xtmp2, vec xtmp3, vec xtmp4, rFlagsReg cr) %{
  predicate(!VM_Version::supports_avx512vl() &&
            Matcher::vector_length_in_bytes(n) < 64 &&
            Matcher::vector_element_basic_type(n) == T_INT);
  match(Set dst (RoundVF src));
  effect(TEMP dst, TEMP tmp, TEMP xtmp1, TEMP xtmp2, TEMP xtmp3, TEMP xtmp4, KILL cr);
  format %{ "vector_round_float $dst,$src\t! using $tmp, $xtmp1, $xtmp2, $xtmp3, $xtmp4 as TEMP" %}
  ins_encode %{
    int vlen_enc = vector_length_encoding(this);
    InternalAddress new_mxcsr = $constantaddress((jint)(EnableX86ECoreOpts ? 0x3FBF : 0x3F80));
    __ vector_round_float_avx($dst$$XMMRegister, $src$$XMMRegister,
                              ExternalAddress(StubRoutines::x86::vector_float_sign_flip()), new_mxcsr, vlen_enc,
                              $tmp$$Register, $xtmp1$$XMMRegister, $xtmp2$$XMMRegister, $xtmp3$$XMMRegister, $xtmp4$$XMMRegister);
  %}
  ins_pipe( pipe_slow );
%}

instruct vround_float_evex(vec dst, vec src, rRegP tmp, vec xtmp1, vec xtmp2, kReg ktmp1, kReg ktmp2, rFlagsReg cr) %{
  predicate((VM_Version::supports_avx512vl() ||
             Matcher::vector_length_in_bytes(n) == 64) &&
             Matcher::vector_element_basic_type(n) == T_INT);
  match(Set dst (RoundVF src));
  effect(TEMP dst, TEMP tmp, TEMP xtmp1, TEMP xtmp2, TEMP ktmp1, TEMP ktmp2, KILL cr);
  format %{ "vector_round_float $dst,$src\t! using $tmp, $xtmp1, $xtmp2, $ktmp1, $ktmp2 as TEMP" %}
  ins_encode %{
    int vlen_enc = vector_length_encoding(this);
    InternalAddress new_mxcsr = $constantaddress((jint)(EnableX86ECoreOpts ? 0x3FBF : 0x3F80));
    __ vector_round_float_evex($dst$$XMMRegister, $src$$XMMRegister,
                               ExternalAddress(StubRoutines::x86::vector_float_sign_flip()), new_mxcsr, vlen_enc,
                               $tmp$$Register, $xtmp1$$XMMRegister, $xtmp2$$XMMRegister, $ktmp1$$KRegister, $ktmp2$$KRegister);
  %}
  ins_pipe( pipe_slow );
%}

instruct vround_reg_evex(vec dst, vec src, rRegP tmp, vec xtmp1, vec xtmp2, kReg ktmp1, kReg ktmp2, rFlagsReg cr) %{
  predicate(Matcher::vector_element_basic_type(n) == T_LONG);
  match(Set dst (RoundVD src));
  effect(TEMP dst, TEMP tmp, TEMP xtmp1, TEMP xtmp2, TEMP ktmp1, TEMP ktmp2,  KILL cr);
  format %{ "vector_round_long $dst,$src\t! using $tmp, $xtmp1, $xtmp2, $ktmp1, $ktmp2 as TEMP" %}
  ins_encode %{
    int vlen_enc = vector_length_encoding(this);
    InternalAddress new_mxcsr = $constantaddress((jint)(EnableX86ECoreOpts ? 0x3FBF : 0x3F80));
    __ vector_round_double_evex($dst$$XMMRegister, $src$$XMMRegister,
                                ExternalAddress(StubRoutines::x86::vector_double_sign_flip()), new_mxcsr, vlen_enc,
                                $tmp$$Register, $xtmp1$$XMMRegister, $xtmp2$$XMMRegister, $ktmp1$$KRegister, $ktmp2$$KRegister);
  %}
  ins_pipe( pipe_slow );
%}

#endif // _LP64

// --------------------------------- VectorMaskCmp --------------------------------------

instruct vcmpFD(legVec dst, legVec src1, legVec src2, immI8 cond) %{
  predicate(n->bottom_type()->isa_vectmask() == NULL &&
            Matcher::vector_length_in_bytes(n->in(1)->in(1)) >=  8 && // src1
            Matcher::vector_length_in_bytes(n->in(1)->in(1)) <= 32 && // src1
            is_floating_point_type(Matcher::vector_element_basic_type(n->in(1)->in(1)))); // src1 T_FLOAT, T_DOUBLE
  match(Set dst (VectorMaskCmp (Binary src1 src2) cond));
  format %{ "vector_compare $dst,$src1,$src2,$cond\t!" %}
  ins_encode %{
    int vlen_enc = vector_length_encoding(this, $src1);
    Assembler::ComparisonPredicateFP cmp = booltest_pred_to_comparison_pred_fp($cond$$constant);
    if (Matcher::vector_element_basic_type(this, $src1) == T_FLOAT) {
      __ vcmpps($dst$$XMMRegister, $src1$$XMMRegister, $src2$$XMMRegister, cmp, vlen_enc);
    } else {
      __ vcmppd($dst$$XMMRegister, $src1$$XMMRegister, $src2$$XMMRegister, cmp, vlen_enc);
    }
  %}
  ins_pipe( pipe_slow );
%}

instruct evcmpFD64(vec dst, vec src1, vec src2, immI8 cond, kReg ktmp) %{
  predicate(Matcher::vector_length_in_bytes(n->in(1)->in(1)) == 64 && // src1
            n->bottom_type()->isa_vectmask() == NULL &&
            is_floating_point_type(Matcher::vector_element_basic_type(n->in(1)->in(1)))); // src1 T_FLOAT, T_DOUBLE
  match(Set dst (VectorMaskCmp (Binary src1 src2) cond));
  effect(TEMP ktmp);
  format %{ "vector_compare $dst,$src1,$src2,$cond" %}
  ins_encode %{
    int vlen_enc = Assembler::AVX_512bit;
    Assembler::ComparisonPredicateFP cmp = booltest_pred_to_comparison_pred_fp($cond$$constant);
    KRegister mask = k0; // The comparison itself is not being masked.
    if (Matcher::vector_element_basic_type(this, $src1) == T_FLOAT) {
      __ evcmpps($ktmp$$KRegister, mask, $src1$$XMMRegister, $src2$$XMMRegister, cmp, vlen_enc);
      __ evmovdqul($dst$$XMMRegister, $ktmp$$KRegister, ExternalAddress(vector_all_bits_set()), false, vlen_enc, noreg);
    } else {
      __ evcmppd($ktmp$$KRegister, mask, $src1$$XMMRegister, $src2$$XMMRegister, cmp, vlen_enc);
      __ evmovdquq($dst$$XMMRegister, $ktmp$$KRegister, ExternalAddress(vector_all_bits_set()), false, vlen_enc, noreg);
    }
  %}
  ins_pipe( pipe_slow );
%}

instruct evcmpFD(kReg dst, vec src1, vec src2, immI8 cond) %{
  predicate(n->bottom_type()->isa_vectmask() &&
            is_floating_point_type(Matcher::vector_element_basic_type(n->in(1)->in(1)))); // src1 T_FLOAT, T_DOUBLE
  match(Set dst (VectorMaskCmp (Binary src1 src2) cond));
  format %{ "vector_compare_evex $dst,$src1,$src2,$cond\t!" %}
  ins_encode %{
    assert(bottom_type()->isa_vectmask(), "TypeVectMask expected");
    int vlen_enc = vector_length_encoding(this, $src1);
    Assembler::ComparisonPredicateFP cmp = booltest_pred_to_comparison_pred_fp($cond$$constant);
    KRegister mask = k0; // The comparison itself is not being masked.
    if (Matcher::vector_element_basic_type(this, $src1) == T_FLOAT) {
      __ evcmpps($dst$$KRegister, mask, $src1$$XMMRegister, $src2$$XMMRegister, cmp, vlen_enc);
    } else {
      __ evcmppd($dst$$KRegister, mask, $src1$$XMMRegister, $src2$$XMMRegister, cmp, vlen_enc);
    }
  %}
  ins_pipe( pipe_slow );
%}

instruct vcmp_direct(legVec dst, legVec src1, legVec src2, immI8 cond) %{
  predicate(n->bottom_type()->isa_vectmask() == NULL &&
            !Matcher::is_unsigned_booltest_pred(n->in(2)->get_int()) &&
            Matcher::vector_length_in_bytes(n->in(1)->in(1)) >=  4 && // src1
            Matcher::vector_length_in_bytes(n->in(1)->in(1)) <= 32 && // src1
            is_integral_type(Matcher::vector_element_basic_type(n->in(1)->in(1))) &&
            (n->in(2)->get_int() == BoolTest::eq ||
             n->in(2)->get_int() == BoolTest::lt ||
             n->in(2)->get_int() == BoolTest::gt)); // cond
  match(Set dst (VectorMaskCmp (Binary src1 src2) cond));
  format %{ "vector_compare $dst,$src1,$src2,$cond\t!" %}
  ins_encode %{
    int vlen_enc = vector_length_encoding(this, $src1);
    Assembler::ComparisonPredicate cmp = booltest_pred_to_comparison_pred($cond$$constant);
    Assembler::Width ww = widthForType(Matcher::vector_element_basic_type(this, $src1));
    __ vpcmpCCW($dst$$XMMRegister, $src1$$XMMRegister, $src2$$XMMRegister, xnoreg, cmp, ww, vlen_enc);
  %}
  ins_pipe( pipe_slow );
%}

instruct vcmp_negate(legVec dst, legVec src1, legVec src2, immI8 cond, legVec xtmp) %{
  predicate(n->bottom_type()->isa_vectmask() == NULL &&
            !Matcher::is_unsigned_booltest_pred(n->in(2)->get_int()) &&
            Matcher::vector_length_in_bytes(n->in(1)->in(1)) >=  4 && // src1
            Matcher::vector_length_in_bytes(n->in(1)->in(1)) <= 32 && // src1
            is_integral_type(Matcher::vector_element_basic_type(n->in(1)->in(1))) &&
            (n->in(2)->get_int() == BoolTest::ne ||
             n->in(2)->get_int() == BoolTest::le ||
             n->in(2)->get_int() == BoolTest::ge)); // cond
  match(Set dst (VectorMaskCmp (Binary src1 src2) cond));
  effect(TEMP dst, TEMP xtmp);
  format %{ "vector_compare $dst,$src1,$src2,$cond\t! using $xtmp as TEMP" %}
  ins_encode %{
    int vlen_enc = vector_length_encoding(this, $src1);
    Assembler::ComparisonPredicate cmp = booltest_pred_to_comparison_pred($cond$$constant);
    Assembler::Width ww = widthForType(Matcher::vector_element_basic_type(this, $src1));
    __ vpcmpCCW($dst$$XMMRegister, $src1$$XMMRegister, $src2$$XMMRegister, $xtmp$$XMMRegister, cmp, ww, vlen_enc);
  %}
  ins_pipe( pipe_slow );
%}

instruct vcmpu(legVec dst, legVec src1, legVec src2, immI8 cond, legVec xtmp) %{
  predicate(n->bottom_type()->isa_vectmask() == NULL &&
            Matcher::is_unsigned_booltest_pred(n->in(2)->get_int()) &&
            Matcher::vector_length_in_bytes(n->in(1)->in(1)) >=  4 && // src1
            Matcher::vector_length_in_bytes(n->in(1)->in(1)) <= 32 && // src1
            is_integral_type(Matcher::vector_element_basic_type(n->in(1)->in(1)))); // src1
  match(Set dst (VectorMaskCmp (Binary src1 src2) cond));
  effect(TEMP dst, TEMP xtmp);
  format %{ "vector_compareu $dst,$src1,$src2,$cond\t! using $xtmp as TEMP" %}
  ins_encode %{
    InternalAddress flip_bit = $constantaddress(high_bit_set(Matcher::vector_element_basic_type(this, $src1)));
    int vlen_enc = vector_length_encoding(this, $src1);
    Assembler::ComparisonPredicate cmp = booltest_pred_to_comparison_pred($cond$$constant);
    Assembler::Width ww = widthForType(Matcher::vector_element_basic_type(this, $src1));

    if (vlen_enc == Assembler::AVX_128bit) {
      __ vmovddup($xtmp$$XMMRegister, flip_bit, vlen_enc, noreg);
    } else {
      __ vbroadcastsd($xtmp$$XMMRegister, flip_bit, vlen_enc, noreg);
    }
    __ vpxor($dst$$XMMRegister, $xtmp$$XMMRegister, $src1$$XMMRegister, vlen_enc);
    __ vpxor($xtmp$$XMMRegister, $xtmp$$XMMRegister, $src2$$XMMRegister, vlen_enc);
    __ vpcmpCCW($dst$$XMMRegister, $dst$$XMMRegister, $xtmp$$XMMRegister, $xtmp$$XMMRegister, cmp, ww, vlen_enc);
  %}
  ins_pipe( pipe_slow );
%}

instruct vcmp64(vec dst, vec src1, vec src2, immI8 cond, kReg ktmp) %{
  predicate((n->bottom_type()->isa_vectmask() == NULL &&
             Matcher::vector_length_in_bytes(n->in(1)->in(1)) == 64) && // src1
             is_integral_type(Matcher::vector_element_basic_type(n->in(1)->in(1)))); // src1
  match(Set dst (VectorMaskCmp (Binary src1 src2) cond));
  effect(TEMP ktmp);
  format %{ "vector_compare $dst,$src1,$src2,$cond" %}
  ins_encode %{
    assert(UseAVX > 2, "required");

    int vlen_enc = vector_length_encoding(this, $src1);
    Assembler::ComparisonPredicate cmp = booltest_pred_to_comparison_pred($cond$$constant);
    bool is_unsigned = Matcher::is_unsigned_booltest_pred($cond$$constant);
    KRegister mask = k0; // The comparison itself is not being masked.
    bool merge = false;
    BasicType src1_elem_bt = Matcher::vector_element_basic_type(this, $src1);

    switch (src1_elem_bt) {
      case T_INT: {
        __ evpcmpd($ktmp$$KRegister, mask, $src1$$XMMRegister, $src2$$XMMRegister, cmp, !is_unsigned, vlen_enc);
        __ evmovdqul($dst$$XMMRegister, $ktmp$$KRegister, ExternalAddress(vector_all_bits_set()), merge, vlen_enc, noreg);
        break;
      }
      case T_LONG: {
        __ evpcmpq($ktmp$$KRegister, mask, $src1$$XMMRegister, $src2$$XMMRegister, cmp, !is_unsigned, vlen_enc);
        __ evmovdquq($dst$$XMMRegister, $ktmp$$KRegister, ExternalAddress(vector_all_bits_set()), merge, vlen_enc, noreg);
        break;
      }
      default: assert(false, "%s", type2name(src1_elem_bt));
    }
  %}
  ins_pipe( pipe_slow );
%}


instruct evcmp(kReg dst, vec src1, vec src2, immI8 cond) %{
  predicate(n->bottom_type()->isa_vectmask() &&
            is_integral_type(Matcher::vector_element_basic_type(n->in(1)->in(1)))); // src1
  match(Set dst (VectorMaskCmp (Binary src1 src2) cond));
  format %{ "vector_compared_evex $dst,$src1,$src2,$cond\t!" %}
  ins_encode %{
    assert(UseAVX > 2, "required");
    assert(bottom_type()->isa_vectmask(), "TypeVectMask expected");

    int vlen_enc = vector_length_encoding(this, $src1);
    Assembler::ComparisonPredicate cmp = booltest_pred_to_comparison_pred($cond$$constant);
    bool is_unsigned = Matcher::is_unsigned_booltest_pred($cond$$constant);
    BasicType src1_elem_bt = Matcher::vector_element_basic_type(this, $src1);

    // Comparison i
    switch (src1_elem_bt) {
      case T_BYTE: {
        __ evpcmpb($dst$$KRegister, k0, $src1$$XMMRegister, $src2$$XMMRegister, cmp, !is_unsigned, vlen_enc);
        break;
      }
      case T_SHORT: {
        __ evpcmpw($dst$$KRegister, k0, $src1$$XMMRegister, $src2$$XMMRegister, cmp, !is_unsigned, vlen_enc);
        break;
      }
      case T_INT: {
        __ evpcmpd($dst$$KRegister, k0, $src1$$XMMRegister, $src2$$XMMRegister, cmp, !is_unsigned, vlen_enc);
        break;
      }
      case T_LONG: {
        __ evpcmpq($dst$$KRegister, k0, $src1$$XMMRegister, $src2$$XMMRegister, cmp, !is_unsigned, vlen_enc);
        break;
      }
      default: assert(false, "%s", type2name(src1_elem_bt));
    }
  %}
  ins_pipe( pipe_slow );
%}

// Extract

instruct extractI(rRegI dst, legVec src, immU8 idx) %{
  predicate(Matcher::vector_length_in_bytes(n->in(1)) <= 16); // src
  match(Set dst (ExtractI src idx));
  match(Set dst (ExtractS src idx));
#ifdef _LP64
  match(Set dst (ExtractB src idx));
#endif
  format %{ "extractI $dst,$src,$idx\t!" %}
  ins_encode %{
    assert($idx$$constant < (int)Matcher::vector_length(this, $src), "out of bounds");

    BasicType elem_bt = Matcher::vector_element_basic_type(this, $src);
    __ get_elem(elem_bt, $dst$$Register, $src$$XMMRegister, $idx$$constant);
  %}
  ins_pipe( pipe_slow );
%}

instruct vextractI(rRegI dst, legVec src, immI idx, legVec vtmp) %{
  predicate(Matcher::vector_length_in_bytes(n->in(1)) == 32 || // src
            Matcher::vector_length_in_bytes(n->in(1)) == 64);  // src
  match(Set dst (ExtractI src idx));
  match(Set dst (ExtractS src idx));
#ifdef _LP64
  match(Set dst (ExtractB src idx));
#endif
  effect(TEMP vtmp);
  format %{ "vextractI $dst,$src,$idx\t! using $vtmp as TEMP" %}
  ins_encode %{
    assert($idx$$constant < (int)Matcher::vector_length(this, $src), "out of bounds");

    BasicType elem_bt = Matcher::vector_element_basic_type(this, $src);
    XMMRegister lane_xmm = __ get_lane(elem_bt, $vtmp$$XMMRegister, $src$$XMMRegister, $idx$$constant);
    __ get_elem(elem_bt, $dst$$Register, lane_xmm, $idx$$constant);
  %}
  ins_pipe( pipe_slow );
%}

#ifdef _LP64
instruct extractL(rRegL dst, legVec src, immU8 idx) %{
  predicate(Matcher::vector_length(n->in(1)) <= 2); // src
  match(Set dst (ExtractL src idx));
  format %{ "extractL $dst,$src,$idx\t!" %}
  ins_encode %{
    assert(UseSSE >= 4, "required");
    assert($idx$$constant < (int)Matcher::vector_length(this, $src), "out of bounds");

    __ get_elem(T_LONG, $dst$$Register, $src$$XMMRegister, $idx$$constant);
  %}
  ins_pipe( pipe_slow );
%}

instruct vextractL(rRegL dst, legVec src, immU8 idx, legVec vtmp) %{
  predicate(Matcher::vector_length(n->in(1)) == 4 || // src
            Matcher::vector_length(n->in(1)) == 8);  // src
  match(Set dst (ExtractL src idx));
  effect(TEMP vtmp);
  format %{ "vextractL $dst,$src,$idx\t! using $vtmp as TEMP" %}
  ins_encode %{
    assert($idx$$constant < (int)Matcher::vector_length(this, $src), "out of bounds");

    XMMRegister lane_reg = __ get_lane(T_LONG, $vtmp$$XMMRegister, $src$$XMMRegister, $idx$$constant);
    __ get_elem(T_LONG, $dst$$Register, lane_reg, $idx$$constant);
  %}
  ins_pipe( pipe_slow );
%}
#endif

instruct extractF(legRegF dst, legVec src, immU8 idx, legVec vtmp) %{
  predicate(Matcher::vector_length(n->in(1)) <= 4);
  match(Set dst (ExtractF src idx));
  effect(TEMP dst, TEMP vtmp);
  format %{ "extractF $dst,$src,$idx\t! using $vtmp as TEMP" %}
  ins_encode %{
    assert($idx$$constant < (int)Matcher::vector_length(this, $src), "out of bounds");

    __ get_elem(T_FLOAT, $dst$$XMMRegister, $src$$XMMRegister, $idx$$constant, $vtmp$$XMMRegister);
  %}
  ins_pipe( pipe_slow );
%}

instruct vextractF(legRegF dst, legVec src, immU8 idx, legVec vtmp) %{
  predicate(Matcher::vector_length(n->in(1)/*src*/) == 8 ||
            Matcher::vector_length(n->in(1)/*src*/) == 16);
  match(Set dst (ExtractF src idx));
  effect(TEMP vtmp);
  format %{ "vextractF $dst,$src,$idx\t! using $vtmp as TEMP" %}
  ins_encode %{
    assert($idx$$constant < (int)Matcher::vector_length(this, $src), "out of bounds");

    XMMRegister lane_reg = __ get_lane(T_FLOAT, $vtmp$$XMMRegister, $src$$XMMRegister, $idx$$constant);
    __ get_elem(T_FLOAT, $dst$$XMMRegister, lane_reg, $idx$$constant);
  %}
  ins_pipe( pipe_slow );
%}

instruct extractD(legRegD dst, legVec src, immU8 idx) %{
  predicate(Matcher::vector_length(n->in(1)) == 2); // src
  match(Set dst (ExtractD src idx));
  format %{ "extractD $dst,$src,$idx\t!" %}
  ins_encode %{
    assert($idx$$constant < (int)Matcher::vector_length(this, $src), "out of bounds");

    __ get_elem(T_DOUBLE, $dst$$XMMRegister, $src$$XMMRegister, $idx$$constant);
  %}
  ins_pipe( pipe_slow );
%}

instruct vextractD(legRegD dst, legVec src, immU8 idx, legVec vtmp) %{
  predicate(Matcher::vector_length(n->in(1)) == 4 || // src
            Matcher::vector_length(n->in(1)) == 8);  // src
  match(Set dst (ExtractD src idx));
  effect(TEMP vtmp);
  format %{ "vextractD $dst,$src,$idx\t! using $vtmp as TEMP" %}
  ins_encode %{
    assert($idx$$constant < (int)Matcher::vector_length(this, $src), "out of bounds");

    XMMRegister lane_reg = __ get_lane(T_DOUBLE, $vtmp$$XMMRegister, $src$$XMMRegister, $idx$$constant);
    __ get_elem(T_DOUBLE, $dst$$XMMRegister, lane_reg, $idx$$constant);
  %}
  ins_pipe( pipe_slow );
%}

// --------------------------------- Vector Blend --------------------------------------

instruct blendvp(vec dst, vec src, vec mask, rxmm0 tmp) %{
  predicate(UseAVX == 0);
  match(Set dst (VectorBlend (Binary dst src) mask));
  format %{ "vector_blend  $dst,$src,$mask\t! using $tmp as TEMP" %}
  effect(TEMP tmp);
  ins_encode %{
    assert(UseSSE >= 4, "required");

    if ($mask$$XMMRegister != $tmp$$XMMRegister) {
      __ movdqu($tmp$$XMMRegister, $mask$$XMMRegister);
    }
    __ pblendvb($dst$$XMMRegister, $src$$XMMRegister); // uses xmm0 as mask
  %}
  ins_pipe( pipe_slow );
%}

instruct vblendvpI(legVec dst, legVec src1, legVec src2, legVec mask) %{
  predicate(UseAVX > 0 && !EnableX86ECoreOpts &&
            n->in(2)->bottom_type()->isa_vectmask() == NULL &&
            Matcher::vector_length_in_bytes(n) <= 32 &&
            is_integral_type(Matcher::vector_element_basic_type(n)));
  match(Set dst (VectorBlend (Binary src1 src2) mask));
  format %{ "vector_blend  $dst,$src1,$src2,$mask\t!" %}
  ins_encode %{
    int vlen_enc = vector_length_encoding(this);
    __ vpblendvb($dst$$XMMRegister, $src1$$XMMRegister, $src2$$XMMRegister, $mask$$XMMRegister, vlen_enc);
  %}
  ins_pipe( pipe_slow );
%}

instruct vblendvpFD(legVec dst, legVec src1, legVec src2, legVec mask) %{
  predicate(UseAVX > 0 && !EnableX86ECoreOpts &&
            n->in(2)->bottom_type()->isa_vectmask() == NULL &&
            Matcher::vector_length_in_bytes(n) <= 32 &&
            !is_integral_type(Matcher::vector_element_basic_type(n)));
  match(Set dst (VectorBlend (Binary src1 src2) mask));
  format %{ "vector_blend  $dst,$src1,$src2,$mask\t!" %}
  ins_encode %{
    int vlen_enc = vector_length_encoding(this);
    __ vblendvps($dst$$XMMRegister, $src1$$XMMRegister, $src2$$XMMRegister, $mask$$XMMRegister, vlen_enc);
  %}
  ins_pipe( pipe_slow );
%}

instruct vblendvp(legVec dst, legVec src1, legVec src2, legVec mask, legVec vtmp) %{
  predicate(UseAVX > 0 && EnableX86ECoreOpts &&
            n->in(2)->bottom_type()->isa_vectmask() == NULL &&
            Matcher::vector_length_in_bytes(n) <= 32);
  match(Set dst (VectorBlend (Binary src1 src2) mask));
  format %{ "vector_blend  $dst,$src1,$src2,$mask\t! using $vtmp as TEMP" %}
  effect(TEMP vtmp, TEMP dst);
  ins_encode %{
    int vlen_enc = vector_length_encoding(this);
    __ vpandn($vtmp$$XMMRegister, $mask$$XMMRegister, $src1$$XMMRegister, vlen_enc);
    __ vpand ($dst$$XMMRegister,  $mask$$XMMRegister, $src2$$XMMRegister, vlen_enc);
    __ vpor  ($dst$$XMMRegister,  $dst$$XMMRegister,  $vtmp$$XMMRegister, vlen_enc);
  %}
  ins_pipe( pipe_slow );
%}

instruct evblendvp64(vec dst, vec src1, vec src2, vec mask, kReg ktmp) %{
  predicate(Matcher::vector_length_in_bytes(n) == 64 &&
            n->in(2)->bottom_type()->isa_vectmask() == NULL);
  match(Set dst (VectorBlend (Binary src1 src2) mask));
  format %{ "vector_blend  $dst,$src1,$src2,$mask\t! using k2 as TEMP" %}
  effect(TEMP ktmp);
  ins_encode %{
     int vlen_enc = Assembler::AVX_512bit;
     BasicType elem_bt = Matcher::vector_element_basic_type(this);
    __ evpcmp(elem_bt, $ktmp$$KRegister, k0, $mask$$XMMRegister, ExternalAddress(vector_all_bits_set()), Assembler::eq, vlen_enc, noreg);
    __ evpblend(elem_bt, $dst$$XMMRegister, $ktmp$$KRegister, $src1$$XMMRegister, $src2$$XMMRegister, true, vlen_enc);
  %}
  ins_pipe( pipe_slow );
%}


instruct evblendvp64_masked(vec dst, vec src1, vec src2, kReg mask) %{
  predicate(n->in(2)->bottom_type()->isa_vectmask() &&
            (!is_subword_type(Matcher::vector_element_basic_type(n)) ||
             VM_Version::supports_avx512bw()));
  match(Set dst (VectorBlend (Binary src1 src2) mask));
  format %{ "vector_blend  $dst,$src1,$src2,$mask\t! using k2 as TEMP" %}
  ins_encode %{
    int vlen_enc = vector_length_encoding(this);
    BasicType elem_bt = Matcher::vector_element_basic_type(this);
    __ evpblend(elem_bt, $dst$$XMMRegister, $mask$$KRegister, $src1$$XMMRegister, $src2$$XMMRegister, true, vlen_enc);
  %}
  ins_pipe( pipe_slow );
%}

// --------------------------------- ABS --------------------------------------
// a = |a|
instruct vabsB_reg(vec dst, vec src) %{
  match(Set dst (AbsVB  src));
  format %{ "vabsb $dst,$src\t# $dst = |$src| abs packedB" %}
  ins_encode %{
    uint vlen = Matcher::vector_length(this);
    if (vlen <= 16) {
      __ pabsb($dst$$XMMRegister, $src$$XMMRegister);
    } else {
      int vlen_enc = vector_length_encoding(this);
      __ vpabsb($dst$$XMMRegister, $src$$XMMRegister, vlen_enc);
    }
  %}
  ins_pipe( pipe_slow );
%}

instruct vabsS_reg(vec dst, vec src) %{
  match(Set dst (AbsVS  src));
  format %{ "vabsw $dst,$src\t# $dst = |$src| abs packedS" %}
  ins_encode %{
    uint vlen = Matcher::vector_length(this);
    if (vlen <= 8) {
      __ pabsw($dst$$XMMRegister, $src$$XMMRegister);
    } else {
      int vlen_enc = vector_length_encoding(this);
      __ vpabsw($dst$$XMMRegister, $src$$XMMRegister, vlen_enc);
    }
  %}
  ins_pipe( pipe_slow );
%}

instruct vabsI_reg(vec dst, vec src) %{
  match(Set dst (AbsVI  src));
  format %{ "pabsd $dst,$src\t# $dst = |$src| abs packedI" %}
  ins_encode %{
    uint vlen = Matcher::vector_length(this);
    if (vlen <= 4) {
      __ pabsd($dst$$XMMRegister, $src$$XMMRegister);
    } else {
      int vlen_enc = vector_length_encoding(this);
      __ vpabsd($dst$$XMMRegister, $src$$XMMRegister, vlen_enc);
    }
  %}
  ins_pipe( pipe_slow );
%}

instruct vabsL_reg(vec dst, vec src) %{
  match(Set dst (AbsVL  src));
  format %{ "evpabsq $dst,$src\t# $dst = |$src| abs packedL" %}
  ins_encode %{
    assert(UseAVX > 2, "required");
    int vlen_enc = vector_length_encoding(this);
    if (!VM_Version::supports_avx512vl()) {
      vlen_enc = Assembler::AVX_512bit;
    }
    __ evpabsq($dst$$XMMRegister, $src$$XMMRegister, vlen_enc);
  %}
  ins_pipe( pipe_slow );
%}

// --------------------------------- ABSNEG --------------------------------------

instruct vabsnegF(vec dst, vec src) %{
  predicate(Matcher::vector_length(n) != 4); // handled by 1-operand instruction vabsneg4F
  match(Set dst (AbsVF src));
  match(Set dst (NegVF src));
  format %{ "vabsnegf $dst,$src,[mask]\t# absneg packedF" %}
  ins_cost(150);
  ins_encode %{
    int opcode = this->ideal_Opcode();
    int vlen = Matcher::vector_length(this);
    if (vlen == 2) {
      __ vabsnegf(opcode, $dst$$XMMRegister, $src$$XMMRegister);
    } else {
      assert(vlen == 8 || vlen == 16, "required");
      int vlen_enc = vector_length_encoding(this);
      __ vabsnegf(opcode, $dst$$XMMRegister, $src$$XMMRegister, vlen_enc);
    }
  %}
  ins_pipe( pipe_slow );
%}

instruct vabsneg4F(vec dst) %{
  predicate(Matcher::vector_length(n) == 4);
  match(Set dst (AbsVF dst));
  match(Set dst (NegVF dst));
  format %{ "vabsnegf $dst,[mask]\t# absneg packed4F" %}
  ins_cost(150);
  ins_encode %{
    int opcode = this->ideal_Opcode();
    __ vabsnegf(opcode, $dst$$XMMRegister, $dst$$XMMRegister);
  %}
  ins_pipe( pipe_slow );
%}

instruct vabsnegD(vec dst, vec src) %{
  match(Set dst (AbsVD  src));
  match(Set dst (NegVD  src));
  format %{ "vabsnegd $dst,$src,[mask]\t# absneg packedD" %}
  ins_encode %{
    int opcode = this->ideal_Opcode();
    uint vlen = Matcher::vector_length(this);
    if (vlen == 2) {
      assert(UseSSE >= 2, "required");
      __ vabsnegd(opcode, $dst$$XMMRegister, $src$$XMMRegister);
    } else {
      int vlen_enc = vector_length_encoding(this);
      __ vabsnegd(opcode, $dst$$XMMRegister, $src$$XMMRegister, vlen_enc);
    }
  %}
  ins_pipe( pipe_slow );
%}

//------------------------------------- VectorTest --------------------------------------------

#ifdef _LP64
instruct vptest_lt16(rFlagsRegU cr, legVec src1, legVec src2, legVec vtmp) %{
  predicate(Matcher::vector_length_in_bytes(n->in(1)) < 16);
  match(Set cr (VectorTest src1 src2));
  effect(TEMP vtmp);
  format %{ "vptest_lt16  $src1, $src2\t! using $vtmp as TEMP" %}
  ins_encode %{
    BasicType bt = Matcher::vector_element_basic_type(this, $src1);
    int vlen = Matcher::vector_length_in_bytes(this, $src1);
    __ vectortest(bt, $src1$$XMMRegister, $src2$$XMMRegister, $vtmp$$XMMRegister, vlen);
  %}
  ins_pipe( pipe_slow );
%}

instruct vptest_ge16(rFlagsRegU cr, legVec src1, legVec src2) %{
  predicate(Matcher::vector_length_in_bytes(n->in(1)) >= 16);
  match(Set cr (VectorTest src1 src2));
  format %{ "vptest_ge16  $src1, $src2\n\t" %}
  ins_encode %{
    BasicType bt = Matcher::vector_element_basic_type(this, $src1);
    int vlen = Matcher::vector_length_in_bytes(this, $src1);
    __ vectortest(bt, $src1$$XMMRegister, $src2$$XMMRegister, xnoreg, vlen);
  %}
  ins_pipe( pipe_slow );
%}

instruct ktest_alltrue_le8(rFlagsRegU cr, kReg src1, kReg src2, rRegI tmp) %{
  predicate((Matcher::vector_length(n->in(1)) < 8 ||
             (Matcher::vector_length(n->in(1)) == 8 && !VM_Version::supports_avx512dq())) &&
            static_cast<const VectorTestNode*>(n)->get_predicate() == BoolTest::overflow);
  match(Set cr (VectorTest src1 src2));
  effect(TEMP tmp);
  format %{ "ktest_alltrue_le8  $src1, $src2\t! using $tmp as TEMP" %}
  ins_encode %{
    uint masklen = Matcher::vector_length(this, $src1);
    __ kmovwl($tmp$$Register, $src1$$KRegister);
    __ andl($tmp$$Register, (1 << masklen) - 1);
    __ cmpl($tmp$$Register, (1 << masklen) - 1);
  %}
  ins_pipe( pipe_slow );
%}

instruct ktest_anytrue_le8(rFlagsRegU cr, kReg src1, kReg src2, rRegI tmp) %{
  predicate((Matcher::vector_length(n->in(1)) < 8 ||
             (Matcher::vector_length(n->in(1)) == 8 && !VM_Version::supports_avx512dq())) &&
            static_cast<const VectorTestNode*>(n)->get_predicate() == BoolTest::ne);
  match(Set cr (VectorTest src1 src2));
  effect(TEMP tmp);
  format %{ "ktest_anytrue_le8  $src1, $src2\t! using $tmp as TEMP" %}
  ins_encode %{
    uint masklen = Matcher::vector_length(this, $src1);
    __ kmovwl($tmp$$Register, $src1$$KRegister);
    __ andl($tmp$$Register, (1 << masklen) - 1);
  %}
  ins_pipe( pipe_slow );
%}

instruct ktest_ge8(rFlagsRegU cr, kReg src1, kReg src2) %{
  predicate(Matcher::vector_length(n->in(1)) >= 16 ||
            (Matcher::vector_length(n->in(1)) == 8 && VM_Version::supports_avx512dq()));
  match(Set cr (VectorTest src1 src2));
  format %{ "ktest_ge8  $src1, $src2\n\t" %}
  ins_encode %{
    uint masklen = Matcher::vector_length(this, $src1);
    __ kortest(masklen, $src1$$KRegister, $src1$$KRegister);
  %}
  ins_pipe( pipe_slow );
%}
#endif

//------------------------------------- LoadMask --------------------------------------------

instruct loadMask(legVec dst, legVec src) %{
  predicate(n->bottom_type()->isa_vectmask() == NULL && !VM_Version::supports_avx512vlbw());
  match(Set dst (VectorLoadMask src));
  effect(TEMP dst);
  format %{ "vector_loadmask_byte $dst, $src\n\t" %}
  ins_encode %{
    int vlen_in_bytes = Matcher::vector_length_in_bytes(this);
    BasicType elem_bt = Matcher::vector_element_basic_type(this);
    __ load_vector_mask($dst$$XMMRegister, $src$$XMMRegister, vlen_in_bytes, elem_bt, true);
  %}
  ins_pipe( pipe_slow );
%}

instruct loadMask64(kReg dst, vec src, vec xtmp) %{
  predicate(n->bottom_type()->isa_vectmask() && !VM_Version::supports_avx512vlbw());
  match(Set dst (VectorLoadMask src));
  effect(TEMP xtmp);
  format %{ "vector_loadmask_64byte $dst, $src\t! using $xtmp as TEMP" %}
  ins_encode %{
    __ load_vector_mask($dst$$KRegister, $src$$XMMRegister, $xtmp$$XMMRegister,
                        true, Assembler::AVX_512bit);
  %}
  ins_pipe( pipe_slow );
%}

instruct loadMask_evex(kReg dst, vec src,  vec xtmp) %{
  predicate(n->bottom_type()->isa_vectmask() && VM_Version::supports_avx512vlbw());
  match(Set dst (VectorLoadMask src));
  effect(TEMP xtmp);
  format %{ "vector_loadmask_byte $dst, $src\t! using $xtmp as TEMP" %}
  ins_encode %{
    int vlen_enc = vector_length_encoding(in(1));
    __ load_vector_mask($dst$$KRegister, $src$$XMMRegister, $xtmp$$XMMRegister,
                        false, vlen_enc);
  %}
  ins_pipe( pipe_slow );
%}

//------------------------------------- StoreMask --------------------------------------------

instruct vstoreMask1B(vec dst, vec src, immI_1 size) %{
  predicate(Matcher::vector_length(n) < 64 && n->in(1)->bottom_type()->isa_vectmask() == NULL);
  match(Set dst (VectorStoreMask src size));
  format %{ "vector_store_mask $dst, $src \t! elem size is $size byte[s]" %}
  ins_encode %{
    int vlen = Matcher::vector_length(this);
    if (vlen <= 16 && UseAVX <= 2) {
      assert(UseSSE >= 3, "required");
      __ pabsb($dst$$XMMRegister, $src$$XMMRegister);
    } else {
      assert(UseAVX > 0, "required");
      int src_vlen_enc = vector_length_encoding(this, $src);
      __ vpabsb($dst$$XMMRegister, $src$$XMMRegister, src_vlen_enc);
    }
  %}
  ins_pipe( pipe_slow );
%}

instruct vstoreMask2B(vec dst, vec src, vec xtmp, immI_2 size) %{
  predicate(Matcher::vector_length(n) <= 16 && n->in(1)->bottom_type()->isa_vectmask() == NULL);
  match(Set dst (VectorStoreMask src size));
  effect(TEMP_DEF dst, TEMP xtmp);
  format %{ "vector_store_mask $dst, $src \t! elem size is $size byte[s]" %}
  ins_encode %{
    int vlen_enc = Assembler::AVX_128bit;
    int vlen = Matcher::vector_length(this);
    if (vlen <= 8) {
      assert(UseSSE >= 3, "required");
      __ pxor($xtmp$$XMMRegister, $xtmp$$XMMRegister);
      __ pabsw($dst$$XMMRegister, $src$$XMMRegister);
      __ packuswb($dst$$XMMRegister, $xtmp$$XMMRegister);
    } else {
      assert(UseAVX > 0, "required");
      __ vextracti128($dst$$XMMRegister, $src$$XMMRegister, 0x1);
      __ vpacksswb($dst$$XMMRegister, $src$$XMMRegister, $dst$$XMMRegister, vlen_enc);
      __ vpabsb($dst$$XMMRegister, $dst$$XMMRegister, vlen_enc);
    }
  %}
  ins_pipe( pipe_slow );
%}

instruct vstoreMask4B(vec dst, vec src, vec xtmp, immI_4 size) %{
  predicate(UseAVX <= 2 && Matcher::vector_length(n) <= 8 && n->in(1)->bottom_type()->isa_vectmask() == NULL);
  match(Set dst (VectorStoreMask src size));
  format %{ "vector_store_mask $dst, $src \t! elem size is $size byte[s]" %}
  effect(TEMP_DEF dst, TEMP xtmp);
  ins_encode %{
    int vlen_enc = Assembler::AVX_128bit;
    int vlen = Matcher::vector_length(this);
    if (vlen <= 4) {
      assert(UseSSE >= 3, "required");
      __ pxor($xtmp$$XMMRegister, $xtmp$$XMMRegister);
      __ pabsd($dst$$XMMRegister, $src$$XMMRegister);
      __ packusdw($dst$$XMMRegister, $xtmp$$XMMRegister);
      __ packuswb($dst$$XMMRegister, $xtmp$$XMMRegister);
    } else {
      assert(UseAVX > 0, "required");
      __ vpxor($xtmp$$XMMRegister, $xtmp$$XMMRegister, $xtmp$$XMMRegister, vlen_enc);
      __ vextracti128($dst$$XMMRegister, $src$$XMMRegister, 0x1);
      __ vpackssdw($dst$$XMMRegister, $src$$XMMRegister, $dst$$XMMRegister, vlen_enc);
      __ vpacksswb($dst$$XMMRegister, $dst$$XMMRegister, $xtmp$$XMMRegister, vlen_enc);
      __ vpabsb($dst$$XMMRegister, $dst$$XMMRegister, vlen_enc);
    }
  %}
  ins_pipe( pipe_slow );
%}

instruct storeMask8B(vec dst, vec src, vec xtmp, immI_8 size) %{
  predicate(UseAVX <= 2 && Matcher::vector_length(n) == 2);
  match(Set dst (VectorStoreMask src size));
  effect(TEMP_DEF dst, TEMP xtmp);
  format %{ "vector_store_mask $dst, $src \t! elem size is $size byte[s]" %}
  ins_encode %{
    assert(UseSSE >= 3, "required");
    __ pxor($xtmp$$XMMRegister, $xtmp$$XMMRegister);
    __ pshufd($dst$$XMMRegister, $src$$XMMRegister, 0x8);
    __ pabsd($dst$$XMMRegister, $dst$$XMMRegister);
    __ packusdw($dst$$XMMRegister, $xtmp$$XMMRegister);
    __ packuswb($dst$$XMMRegister, $xtmp$$XMMRegister);
  %}
  ins_pipe( pipe_slow );
%}

instruct storeMask8B_avx(vec dst, vec src, immI_8 size, vec vtmp) %{
  predicate(UseAVX <= 2 && Matcher::vector_length(n) == 4);
  match(Set dst (VectorStoreMask src size));
  format %{ "vector_store_mask $dst, $src \t! elem size is $size byte[s], using $vtmp as TEMP" %}
  effect(TEMP_DEF dst, TEMP vtmp);
  ins_encode %{
    int vlen_enc = Assembler::AVX_128bit;
    __ vshufps($dst$$XMMRegister, $src$$XMMRegister, $src$$XMMRegister, 0x88, Assembler::AVX_256bit);
    __ vextracti128($vtmp$$XMMRegister, $dst$$XMMRegister, 0x1);
    __ vblendps($dst$$XMMRegister, $dst$$XMMRegister, $vtmp$$XMMRegister, 0xC, vlen_enc);
    __ vpxor($vtmp$$XMMRegister, $vtmp$$XMMRegister, $vtmp$$XMMRegister, vlen_enc);
    __ vpackssdw($dst$$XMMRegister, $dst$$XMMRegister, $vtmp$$XMMRegister, vlen_enc);
    __ vpacksswb($dst$$XMMRegister, $dst$$XMMRegister, $vtmp$$XMMRegister, vlen_enc);
    __ vpabsb($dst$$XMMRegister, $dst$$XMMRegister, vlen_enc);
  %}
  ins_pipe( pipe_slow );
%}

instruct vstoreMask4B_evex_novectmask(vec dst, vec src, immI_4 size) %{
  predicate(UseAVX > 2 && n->in(1)->bottom_type()->isa_vectmask() == NULL);
  match(Set dst (VectorStoreMask src size));
  format %{ "vector_store_mask $dst, $src \t! elem size is $size byte[s]" %}
  ins_encode %{
    int src_vlen_enc = vector_length_encoding(this, $src);
    int dst_vlen_enc = vector_length_encoding(this);
    if (!VM_Version::supports_avx512vl()) {
      src_vlen_enc = Assembler::AVX_512bit;
    }
    __ evpmovdb($dst$$XMMRegister, $src$$XMMRegister, src_vlen_enc);
    __ vpabsb($dst$$XMMRegister, $dst$$XMMRegister, dst_vlen_enc);
  %}
  ins_pipe( pipe_slow );
%}

instruct vstoreMask8B_evex_novectmask(vec dst, vec src, immI_8 size) %{
  predicate(UseAVX > 2 && n->in(1)->bottom_type()->isa_vectmask() == NULL);
  match(Set dst (VectorStoreMask src size));
  format %{ "vector_store_mask $dst, $src \t! elem size is $size byte[s]" %}
  ins_encode %{
    int src_vlen_enc = vector_length_encoding(this, $src);
    int dst_vlen_enc = vector_length_encoding(this);
    if (!VM_Version::supports_avx512vl()) {
      src_vlen_enc = Assembler::AVX_512bit;
    }
    __ evpmovqb($dst$$XMMRegister, $src$$XMMRegister, src_vlen_enc);
    __ vpabsb($dst$$XMMRegister, $dst$$XMMRegister, dst_vlen_enc);
  %}
  ins_pipe( pipe_slow );
%}

instruct vstoreMask_evex_vectmask(vec dst, kReg mask, immI size) %{
  predicate(n->in(1)->bottom_type()->isa_vectmask() && !VM_Version::supports_avx512vlbw());
  match(Set dst (VectorStoreMask mask size));
  effect(TEMP_DEF dst);
  format %{ "vector_store_mask $dst, $mask \t! elem size is $size byte[s]" %}
  ins_encode %{
    assert(Matcher::vector_length_in_bytes(this, $mask) == 64, "");
    __ evmovdqul($dst$$XMMRegister, $mask$$KRegister, ExternalAddress(vector_int_mask_cmp_bits()),
                 false, Assembler::AVX_512bit, noreg);
    __ evpmovdb($dst$$XMMRegister, $dst$$XMMRegister, Assembler::AVX_512bit);
  %}
  ins_pipe( pipe_slow );
%}

instruct vstoreMask_evex(vec dst, kReg mask, immI size) %{
  predicate(n->in(1)->bottom_type()->isa_vectmask() && VM_Version::supports_avx512vlbw());
  match(Set dst (VectorStoreMask mask size));
  effect(TEMP_DEF dst);
  format %{ "vector_store_mask $dst, $mask \t! elem size is $size byte[s]" %}
  ins_encode %{
    int dst_vlen_enc = vector_length_encoding(this);
    __ evpmovm2b($dst$$XMMRegister, $mask$$KRegister, dst_vlen_enc);
    __ vpabsb($dst$$XMMRegister, $dst$$XMMRegister, dst_vlen_enc);
  %}
  ins_pipe( pipe_slow );
%}

instruct vmaskcast_evex(kReg dst) %{
  match(Set dst (VectorMaskCast dst));
  ins_cost(0);
  format %{ "vector_mask_cast $dst" %}
  ins_encode %{
    // empty
  %}
  ins_pipe(empty);
%}

instruct vmaskcast(vec dst) %{
  predicate(Matcher::vector_length_in_bytes(n) == Matcher::vector_length_in_bytes(n->in(1)));
  match(Set dst (VectorMaskCast dst));
  ins_cost(0);
  format %{ "vector_mask_cast $dst" %}
  ins_encode %{
    // empty
  %}
  ins_pipe(empty);
%}

instruct vmaskcast_avx(vec dst, vec src) %{
  predicate(Matcher::vector_length_in_bytes(n) != Matcher::vector_length_in_bytes(n->in(1)));
  match(Set dst (VectorMaskCast src));
  format %{ "vector_mask_cast $dst, $src" %}
  ins_encode %{
    int vlen = Matcher::vector_length(this);
    BasicType src_bt = Matcher::vector_element_basic_type(this, $src);
    BasicType dst_bt = Matcher::vector_element_basic_type(this);
    __ vector_mask_cast($dst$$XMMRegister, $src$$XMMRegister, dst_bt, src_bt, vlen);
  %}
  ins_pipe(pipe_slow);
%}

//-------------------------------- Load Iota Indices ----------------------------------

instruct loadIotaIndices(vec dst, immI_0 src) %{
  match(Set dst (VectorLoadConst src));
  format %{ "vector_load_iota $dst CONSTANT_MEMORY\t! load iota indices" %}
  ins_encode %{
     int vlen_in_bytes = Matcher::vector_length_in_bytes(this);
     BasicType bt = Matcher::vector_element_basic_type(this);
     __ load_iota_indices($dst$$XMMRegister, vlen_in_bytes, bt);
  %}
  ins_pipe( pipe_slow );
%}

#ifdef _LP64
instruct VectorPopulateIndex(vec dst, rRegI src1, immI_1 src2, vec vtmp) %{
  match(Set dst (PopulateIndex src1 src2));
  effect(TEMP dst, TEMP vtmp);
  format %{ "vector_populate_index $dst $src1 $src2\t! using $vtmp as TEMP" %}
  ins_encode %{
     assert($src2$$constant == 1, "required");
     int vlen_in_bytes = Matcher::vector_length_in_bytes(this);
     int vlen_enc = vector_length_encoding(this);
     BasicType elem_bt = Matcher::vector_element_basic_type(this);
     __ vpbroadcast(elem_bt, $vtmp$$XMMRegister, $src1$$Register, vlen_enc);
     __ load_iota_indices($dst$$XMMRegister, vlen_in_bytes, elem_bt);
     __ vpadd(elem_bt, $dst$$XMMRegister, $dst$$XMMRegister, $vtmp$$XMMRegister, vlen_enc);
  %}
  ins_pipe( pipe_slow );
%}

instruct VectorPopulateLIndex(vec dst, rRegL src1, immI_1 src2, vec vtmp) %{
  match(Set dst (PopulateIndex src1 src2));
  effect(TEMP dst, TEMP vtmp);
  format %{ "vector_populate_index $dst $src1 $src2\t! using $vtmp as TEMP" %}
  ins_encode %{
     assert($src2$$constant == 1, "required");
     int vlen_in_bytes = Matcher::vector_length_in_bytes(this);
     int vlen_enc = vector_length_encoding(this);
     BasicType elem_bt = Matcher::vector_element_basic_type(this);
     __ vpbroadcast(elem_bt, $vtmp$$XMMRegister, $src1$$Register, vlen_enc);
     __ load_iota_indices($dst$$XMMRegister, vlen_in_bytes, elem_bt);
     __ vpadd(elem_bt, $dst$$XMMRegister, $dst$$XMMRegister, $vtmp$$XMMRegister, vlen_enc);
  %}
  ins_pipe( pipe_slow );
%}
#endif
//-------------------------------- Rearrange ----------------------------------

// LoadShuffle/Rearrange for Byte

instruct loadShuffleB(vec dst) %{
  predicate(Matcher::vector_element_basic_type(n) == T_BYTE);
  match(Set dst (VectorLoadShuffle dst));
  format %{ "vector_load_shuffle $dst, $dst" %}
  ins_encode %{
    // empty
  %}
  ins_pipe( pipe_slow );
%}

instruct rearrangeB(vec dst, vec shuffle) %{
  predicate(Matcher::vector_element_basic_type(n) == T_BYTE &&
            Matcher::vector_length(n) < 32);
  match(Set dst (VectorRearrange dst shuffle));
  format %{ "vector_rearrange $dst, $shuffle, $dst" %}
  ins_encode %{
    assert(UseSSE >= 4, "required");
    __ pshufb($dst$$XMMRegister, $shuffle$$XMMRegister);
  %}
  ins_pipe( pipe_slow );
%}

instruct rearrangeB_avx(legVec dst, legVec src, vec shuffle, legVec vtmp1, legVec vtmp2) %{
  predicate(Matcher::vector_element_basic_type(n) == T_BYTE &&
            Matcher::vector_length(n) == 32 && !VM_Version::supports_avx512_vbmi());
  match(Set dst (VectorRearrange src shuffle));
  effect(TEMP dst, TEMP vtmp1, TEMP vtmp2);
  format %{ "vector_rearrange $dst, $shuffle, $src\t! using $vtmp1, $vtmp2 as TEMP" %}
  ins_encode %{
    assert(UseAVX >= 2, "required");
    // Swap src into vtmp1
    __ vperm2i128($vtmp1$$XMMRegister, $src$$XMMRegister, $src$$XMMRegister, 1);
    // Shuffle swapped src to get entries from other 128 bit lane
    __ vpshufb($vtmp1$$XMMRegister, $vtmp1$$XMMRegister, $shuffle$$XMMRegister, Assembler::AVX_256bit);
    // Shuffle original src to get entries from self 128 bit lane
    __ vpshufb($dst$$XMMRegister, $src$$XMMRegister, $shuffle$$XMMRegister, Assembler::AVX_256bit);
    // Create a blend mask by setting high bits for entries coming from other lane in shuffle
    __ vpaddb($vtmp2$$XMMRegister, $shuffle$$XMMRegister, ExternalAddress(vector_byte_shufflemask()), Assembler::AVX_256bit, noreg);
    // Perform the blend
    __ vpblendvb($dst$$XMMRegister, $dst$$XMMRegister, $vtmp1$$XMMRegister, $vtmp2$$XMMRegister, Assembler::AVX_256bit);
  %}
  ins_pipe( pipe_slow );
%}


instruct rearrangeB_evex(vec dst, vec src, vec shuffle, vec xtmp1, vec xtmp2, vec xtmp3, kReg ktmp, rRegI rtmp) %{
  predicate(Matcher::vector_element_basic_type(n) == T_BYTE &&
            Matcher::vector_length(n) > 32 && !VM_Version::supports_avx512_vbmi());
  match(Set dst (VectorRearrange src shuffle));
  effect(TEMP dst, TEMP xtmp1, TEMP xtmp2, TEMP xtmp3, TEMP ktmp, TEMP rtmp);
  format %{ "vector_rearrange $dst, $shuffle, $src!\t using $xtmp1, $xtmp2, $xtmp3, $rtmp and $ktmp as TEMP" %}
  ins_encode %{
    int vlen_enc = vector_length_encoding(this);
    __ rearrange_bytes($dst$$XMMRegister, $shuffle$$XMMRegister, $src$$XMMRegister,
                       $xtmp1$$XMMRegister, $xtmp2$$XMMRegister, $xtmp3$$XMMRegister,
                       $rtmp$$Register, $ktmp$$KRegister, vlen_enc);
  %}
  ins_pipe( pipe_slow );
%}

instruct rearrangeB_evex_vbmi(vec dst, vec src, vec shuffle) %{
  predicate(Matcher::vector_element_basic_type(n) == T_BYTE &&
            Matcher::vector_length(n) >= 32 && VM_Version::supports_avx512_vbmi());
  match(Set dst (VectorRearrange src shuffle));
  format %{ "vector_rearrange $dst, $shuffle, $src" %}
  ins_encode %{
    int vlen_enc = vector_length_encoding(this);
    __ vpermb($dst$$XMMRegister, $shuffle$$XMMRegister, $src$$XMMRegister, vlen_enc);
  %}
  ins_pipe( pipe_slow );
%}

// LoadShuffle/Rearrange for Short

instruct loadShuffleS(vec dst, vec src, vec vtmp) %{
  predicate(Matcher::vector_element_basic_type(n) == T_SHORT &&
            Matcher::vector_length(n) <= 16 && !VM_Version::supports_avx512bw()); // NB! aligned with rearrangeS
  match(Set dst (VectorLoadShuffle src));
  effect(TEMP dst, TEMP vtmp);
  format %{ "vector_load_shuffle $dst, $src\t! using $vtmp as TEMP" %}
  ins_encode %{
    // Create a byte shuffle mask from short shuffle mask
    // only byte shuffle instruction available on these platforms
    int vlen_in_bytes = Matcher::vector_length_in_bytes(this);
    if (UseAVX == 0) {
      assert(vlen_in_bytes <= 16, "required");
      // Multiply each shuffle by two to get byte index
      __ pmovzxbw($vtmp$$XMMRegister, $src$$XMMRegister);
      __ psllw($vtmp$$XMMRegister, 1);

      // Duplicate to create 2 copies of byte index
      __ movdqu($dst$$XMMRegister, $vtmp$$XMMRegister);
      __ psllw($dst$$XMMRegister, 8);
      __ por($dst$$XMMRegister, $vtmp$$XMMRegister);

      // Add one to get alternate byte index
      __ movdqu($vtmp$$XMMRegister, ExternalAddress(vector_short_shufflemask()), noreg);
      __ paddb($dst$$XMMRegister, $vtmp$$XMMRegister);
    } else {
      assert(UseAVX > 1 || vlen_in_bytes <= 16, "required");
      int vlen_enc = vector_length_encoding(this);
      // Multiply each shuffle by two to get byte index
      __ vpmovzxbw($vtmp$$XMMRegister, $src$$XMMRegister, vlen_enc);
      __ vpsllw($vtmp$$XMMRegister, $vtmp$$XMMRegister, 1, vlen_enc);

      // Duplicate to create 2 copies of byte index
      __ vpsllw($dst$$XMMRegister, $vtmp$$XMMRegister,  8, vlen_enc);
      __ vpor($dst$$XMMRegister, $dst$$XMMRegister, $vtmp$$XMMRegister, vlen_enc);

      // Add one to get alternate byte index
      __ vpaddb($dst$$XMMRegister, $dst$$XMMRegister, ExternalAddress(vector_short_shufflemask()), vlen_enc, noreg);
    }
  %}
  ins_pipe( pipe_slow );
%}

instruct rearrangeS(vec dst, vec shuffle) %{
  predicate(Matcher::vector_element_basic_type(n) == T_SHORT &&
            Matcher::vector_length(n) <= 8 && !VM_Version::supports_avx512bw());
  match(Set dst (VectorRearrange dst shuffle));
  format %{ "vector_rearrange $dst, $shuffle, $dst" %}
  ins_encode %{
    assert(UseSSE >= 4, "required");
    __ pshufb($dst$$XMMRegister, $shuffle$$XMMRegister);
  %}
  ins_pipe( pipe_slow );
%}

instruct rearrangeS_avx(legVec dst, legVec src, vec shuffle, legVec vtmp1, legVec vtmp2) %{
  predicate(Matcher::vector_element_basic_type(n) == T_SHORT &&
            Matcher::vector_length(n) == 16 && !VM_Version::supports_avx512bw());
  match(Set dst (VectorRearrange src shuffle));
  effect(TEMP dst, TEMP vtmp1, TEMP vtmp2);
  format %{ "vector_rearrange $dst, $shuffle, $src\t! using $vtmp1, $vtmp2 as TEMP" %}
  ins_encode %{
    assert(UseAVX >= 2, "required");
    // Swap src into vtmp1
    __ vperm2i128($vtmp1$$XMMRegister, $src$$XMMRegister, $src$$XMMRegister, 1);
    // Shuffle swapped src to get entries from other 128 bit lane
    __ vpshufb($vtmp1$$XMMRegister, $vtmp1$$XMMRegister, $shuffle$$XMMRegister, Assembler::AVX_256bit);
    // Shuffle original src to get entries from self 128 bit lane
    __ vpshufb($dst$$XMMRegister, $src$$XMMRegister, $shuffle$$XMMRegister, Assembler::AVX_256bit);
    // Create a blend mask by setting high bits for entries coming from other lane in shuffle
    __ vpaddb($vtmp2$$XMMRegister, $shuffle$$XMMRegister, ExternalAddress(vector_byte_shufflemask()), Assembler::AVX_256bit, noreg);
    // Perform the blend
    __ vpblendvb($dst$$XMMRegister, $dst$$XMMRegister, $vtmp1$$XMMRegister, $vtmp2$$XMMRegister, Assembler::AVX_256bit);
  %}
  ins_pipe( pipe_slow );
%}

instruct loadShuffleS_evex(vec dst, vec src) %{
  predicate(Matcher::vector_element_basic_type(n) == T_SHORT &&
            VM_Version::supports_avx512bw());
  match(Set dst (VectorLoadShuffle src));
  format %{ "vector_load_shuffle $dst, $src" %}
  ins_encode %{
    int vlen_enc = vector_length_encoding(this);
    if (!VM_Version::supports_avx512vl()) {
      vlen_enc = Assembler::AVX_512bit;
    }
    __ vpmovzxbw($dst$$XMMRegister, $src$$XMMRegister, vlen_enc);
  %}
  ins_pipe( pipe_slow );
%}

instruct rearrangeS_evex(vec dst, vec src, vec shuffle) %{
  predicate(Matcher::vector_element_basic_type(n) == T_SHORT &&
            VM_Version::supports_avx512bw());
  match(Set dst (VectorRearrange src shuffle));
  format %{ "vector_rearrange $dst, $shuffle, $src" %}
  ins_encode %{
    int vlen_enc = vector_length_encoding(this);
    if (!VM_Version::supports_avx512vl()) {
      vlen_enc = Assembler::AVX_512bit;
    }
    __ vpermw($dst$$XMMRegister, $shuffle$$XMMRegister, $src$$XMMRegister, vlen_enc);
  %}
  ins_pipe( pipe_slow );
%}

// LoadShuffle/Rearrange for Integer and Float

instruct loadShuffleI(vec dst, vec src, vec vtmp) %{
  predicate((Matcher::vector_element_basic_type(n) == T_INT || Matcher::vector_element_basic_type(n) == T_FLOAT) &&
            Matcher::vector_length(n) == 4 && UseAVX == 0);
  match(Set dst (VectorLoadShuffle src));
  effect(TEMP dst, TEMP vtmp);
  format %{ "vector_load_shuffle $dst, $src\t! using $vtmp as TEMP" %}
  ins_encode %{
    assert(UseSSE >= 4, "required");

    // Create a byte shuffle mask from int shuffle mask
    // only byte shuffle instruction available on these platforms

    // Duplicate and multiply each shuffle by 4
    __ pmovzxbd($vtmp$$XMMRegister, $src$$XMMRegister);
    __ pshuflw($vtmp$$XMMRegister, $vtmp$$XMMRegister, 0xA0);
    __ pshufhw($vtmp$$XMMRegister, $vtmp$$XMMRegister, 0xA0);
    __ psllw($vtmp$$XMMRegister, 2);

    // Duplicate again to create 4 copies of byte index
    __ movdqu($dst$$XMMRegister, $vtmp$$XMMRegister);
    __ psllw($dst$$XMMRegister, 8);
    __ por($vtmp$$XMMRegister, $dst$$XMMRegister);

    // Add 3,2,1,0 to get alternate byte index
    __ movdqu($dst$$XMMRegister, ExternalAddress(vector_int_shufflemask()), noreg);
    __ paddb($dst$$XMMRegister, $vtmp$$XMMRegister);
  %}
  ins_pipe( pipe_slow );
%}

instruct rearrangeI(vec dst, vec shuffle) %{
  predicate((Matcher::vector_element_basic_type(n) == T_INT || Matcher::vector_element_basic_type(n) == T_FLOAT) &&
            UseAVX == 0);
  match(Set dst (VectorRearrange dst shuffle));
  format %{ "vector_rearrange $dst, $shuffle, $dst" %}
  ins_encode %{
    assert(UseSSE >= 4, "required");
    __ pshufb($dst$$XMMRegister, $shuffle$$XMMRegister);
  %}
  ins_pipe( pipe_slow );
%}

instruct loadShuffleI_avx(vec dst, vec src) %{
  predicate((Matcher::vector_element_basic_type(n) == T_INT || Matcher::vector_element_basic_type(n) == T_FLOAT) &&
            UseAVX > 0);
  match(Set dst (VectorLoadShuffle src));
  format %{ "vector_load_shuffle $dst, $src" %}
  ins_encode %{
    int vlen_enc = vector_length_encoding(this);
    __ vpmovzxbd($dst$$XMMRegister, $src$$XMMRegister, vlen_enc);
  %}
  ins_pipe( pipe_slow );
%}

instruct rearrangeI_avx(vec dst, vec src, vec shuffle) %{
  predicate((Matcher::vector_element_basic_type(n) == T_INT || Matcher::vector_element_basic_type(n) == T_FLOAT) &&
            UseAVX > 0);
  match(Set dst (VectorRearrange src shuffle));
  format %{ "vector_rearrange $dst, $shuffle, $src" %}
  ins_encode %{
    int vlen_enc = vector_length_encoding(this);
    BasicType bt = Matcher::vector_element_basic_type(this);
    __ vector_rearrange_int_float(bt, $dst$$XMMRegister, $shuffle$$XMMRegister, $src$$XMMRegister, vlen_enc);
  %}
  ins_pipe( pipe_slow );
%}

// LoadShuffle/Rearrange for Long and Double

instruct loadShuffleL(vec dst, vec src, vec vtmp) %{
  predicate(is_double_word_type(Matcher::vector_element_basic_type(n)) && // T_LONG, T_DOUBLE
            Matcher::vector_length(n) < 8 && !VM_Version::supports_avx512vl());
  match(Set dst (VectorLoadShuffle src));
  effect(TEMP dst, TEMP vtmp);
  format %{ "vector_load_shuffle $dst, $src\t! using $vtmp as TEMP" %}
  ins_encode %{
    assert(UseAVX >= 2, "required");

    int vlen_enc = vector_length_encoding(this);
    // Create a double word shuffle mask from long shuffle mask
    // only double word shuffle instruction available on these platforms

    // Multiply each shuffle by two to get double word index
    __ vpmovzxbq($vtmp$$XMMRegister, $src$$XMMRegister, vlen_enc);
    __ vpsllq($vtmp$$XMMRegister, $vtmp$$XMMRegister, 1, vlen_enc);

    // Duplicate each double word shuffle
    __ vpsllq($dst$$XMMRegister, $vtmp$$XMMRegister, 32, vlen_enc);
    __ vpor($dst$$XMMRegister, $dst$$XMMRegister, $vtmp$$XMMRegister, vlen_enc);

    // Add one to get alternate double word index
    __ vpaddd($dst$$XMMRegister, $dst$$XMMRegister, ExternalAddress(vector_long_shufflemask()), vlen_enc, noreg);
  %}
  ins_pipe( pipe_slow );
%}

instruct rearrangeL(vec dst, vec src, vec shuffle) %{
  predicate(is_double_word_type(Matcher::vector_element_basic_type(n)) && // T_LONG, T_DOUBLE
            Matcher::vector_length(n) < 8 && !VM_Version::supports_avx512vl());
  match(Set dst (VectorRearrange src shuffle));
  format %{ "vector_rearrange $dst, $shuffle, $src" %}
  ins_encode %{
    assert(UseAVX >= 2, "required");

    int vlen_enc = vector_length_encoding(this);
    __ vpermd($dst$$XMMRegister, $shuffle$$XMMRegister, $src$$XMMRegister, vlen_enc);
  %}
  ins_pipe( pipe_slow );
%}

instruct loadShuffleL_evex(vec dst, vec src) %{
  predicate(is_double_word_type(Matcher::vector_element_basic_type(n)) && // T_LONG, T_DOUBLE
            (Matcher::vector_length(n) == 8 || VM_Version::supports_avx512vl()));
  match(Set dst (VectorLoadShuffle src));
  format %{ "vector_load_shuffle $dst, $src" %}
  ins_encode %{
    assert(UseAVX > 2, "required");

    int vlen_enc = vector_length_encoding(this);
    __ vpmovzxbq($dst$$XMMRegister, $src$$XMMRegister, vlen_enc);
  %}
  ins_pipe( pipe_slow );
%}

instruct rearrangeL_evex(vec dst, vec src, vec shuffle) %{
  predicate(is_double_word_type(Matcher::vector_element_basic_type(n)) && // T_LONG, T_DOUBLE
            (Matcher::vector_length(n) == 8 || VM_Version::supports_avx512vl()));
  match(Set dst (VectorRearrange src shuffle));
  format %{ "vector_rearrange $dst, $shuffle, $src" %}
  ins_encode %{
    assert(UseAVX > 2, "required");

    int vlen_enc = vector_length_encoding(this);
    if (vlen_enc == Assembler::AVX_128bit) {
      vlen_enc = Assembler::AVX_256bit;
    }
    __ vpermq($dst$$XMMRegister, $shuffle$$XMMRegister, $src$$XMMRegister, vlen_enc);
  %}
  ins_pipe( pipe_slow );
%}

// --------------------------------- FMA --------------------------------------
// a * b + c

instruct vfmaF_reg(vec a, vec b, vec c) %{
  match(Set c (FmaVF  c (Binary a b)));
  format %{ "fmaps $a,$b,$c\t# $c = $a * $b + $c fma packedF" %}
  ins_cost(150);
  ins_encode %{
    assert(UseFMA, "not enabled");
    int vlen_enc = vector_length_encoding(this);
    __ vfmaf($c$$XMMRegister, $a$$XMMRegister, $b$$XMMRegister, $c$$XMMRegister, vlen_enc);
  %}
  ins_pipe( pipe_slow );
%}

instruct vfmaF_mem(vec a, memory b, vec c) %{
  predicate(Matcher::vector_length_in_bytes(n->in(1)) > 8);
  match(Set c (FmaVF  c (Binary a (LoadVector b))));
  format %{ "fmaps $a,$b,$c\t# $c = $a * $b + $c fma packedF" %}
  ins_cost(150);
  ins_encode %{
    assert(UseFMA, "not enabled");
    int vlen_enc = vector_length_encoding(this);
    __ vfmaf($c$$XMMRegister, $a$$XMMRegister, $b$$Address, $c$$XMMRegister, vlen_enc);
  %}
  ins_pipe( pipe_slow );
%}

instruct vfmaD_reg(vec a, vec b, vec c) %{
  match(Set c (FmaVD  c (Binary a b)));
  format %{ "fmapd $a,$b,$c\t# $c = $a * $b + $c fma packedD" %}
  ins_cost(150);
  ins_encode %{
    assert(UseFMA, "not enabled");
    int vlen_enc = vector_length_encoding(this);
    __ vfmad($c$$XMMRegister, $a$$XMMRegister, $b$$XMMRegister, $c$$XMMRegister, vlen_enc);
  %}
  ins_pipe( pipe_slow );
%}

instruct vfmaD_mem(vec a, memory b, vec c) %{
  predicate(Matcher::vector_length_in_bytes(n->in(1)) > 8);
  match(Set c (FmaVD  c (Binary a (LoadVector b))));
  format %{ "fmapd $a,$b,$c\t# $c = $a * $b + $c fma packedD" %}
  ins_cost(150);
  ins_encode %{
    assert(UseFMA, "not enabled");
    int vlen_enc = vector_length_encoding(this);
    __ vfmad($c$$XMMRegister, $a$$XMMRegister, $b$$Address, $c$$XMMRegister, vlen_enc);
  %}
  ins_pipe( pipe_slow );
%}

// --------------------------------- Vector Multiply Add --------------------------------------

instruct vmuladdS2I_reg_sse(vec dst, vec src1) %{
  predicate(UseAVX == 0);
  match(Set dst (MulAddVS2VI dst src1));
  format %{ "pmaddwd $dst,$src1\t! muladd packedStoI" %}
  ins_encode %{
    __ pmaddwd($dst$$XMMRegister, $src1$$XMMRegister);
  %}
  ins_pipe( pipe_slow );
%}

instruct vmuladdS2I_reg_avx(vec dst, vec src1, vec src2) %{
  predicate(UseAVX > 0);
  match(Set dst (MulAddVS2VI src1 src2));
  format %{ "vpmaddwd $dst,$src1,$src2\t! muladd packedStoI" %}
  ins_encode %{
    int vlen_enc = vector_length_encoding(this);
    __ vpmaddwd($dst$$XMMRegister, $src1$$XMMRegister, $src2$$XMMRegister, vlen_enc);
  %}
  ins_pipe( pipe_slow );
%}

// --------------------------------- Vector Multiply Add Add ----------------------------------

instruct vmuladdaddS2I_reg(vec dst, vec src1, vec src2) %{
  predicate(VM_Version::supports_avx512_vnni());
  match(Set dst (AddVI (MulAddVS2VI src1 src2) dst));
  format %{ "evpdpwssd $dst,$src1,$src2\t! muladdadd packedStoI" %}
  ins_encode %{
    assert(UseAVX > 2, "required");
    int vlen_enc = vector_length_encoding(this);
    __ evpdpwssd($dst$$XMMRegister, $src1$$XMMRegister, $src2$$XMMRegister, vlen_enc);
  %}
  ins_pipe( pipe_slow );
  ins_cost(10);
%}

// --------------------------------- PopCount --------------------------------------

instruct vpopcount_integral_reg_evex(vec dst, vec src) %{
  predicate(is_vector_popcount_predicate(Matcher::vector_element_basic_type(n->in(1))));
  match(Set dst (PopCountVI src));
  match(Set dst (PopCountVL src));
  format %{ "vector_popcount_integral $dst, $src" %}
  ins_encode %{
    int opcode = this->ideal_Opcode();
    int vlen_enc = vector_length_encoding(this, $src);
    BasicType bt = Matcher::vector_element_basic_type(this, $src);
    __ vector_popcount_integral_evex(bt, $dst$$XMMRegister, $src$$XMMRegister, k0, true, vlen_enc);
  %}
  ins_pipe( pipe_slow );
%}

instruct vpopcount_integral_reg_evex_masked(vec dst, vec src, kReg mask) %{
  predicate(is_vector_popcount_predicate(Matcher::vector_element_basic_type(n->in(1))));
  match(Set dst (PopCountVI src mask));
  match(Set dst (PopCountVL src mask));
  format %{ "vector_popcount_integral_masked $dst, $src, $mask" %}
  ins_encode %{
    int vlen_enc = vector_length_encoding(this, $src);
    BasicType bt = Matcher::vector_element_basic_type(this, $src);
    __ evmovdquq($dst$$XMMRegister, $src$$XMMRegister, vlen_enc);
    __ vector_popcount_integral_evex(bt, $dst$$XMMRegister, $src$$XMMRegister, $mask$$KRegister, true, vlen_enc);
  %}
  ins_pipe( pipe_slow );
%}

instruct vpopcount_avx_reg(vec dst, vec src, vec xtmp1, vec xtmp2, rRegP rtmp) %{
  predicate(!is_vector_popcount_predicate(Matcher::vector_element_basic_type(n->in(1))));
  match(Set dst (PopCountVI src));
  match(Set dst (PopCountVL src));
  effect(TEMP dst, TEMP xtmp1, TEMP xtmp2, TEMP rtmp);
  format %{ "vector_popcount_integral $dst, $src\t! using $xtmp1, $xtmp2, and $rtmp as TEMP" %}
  ins_encode %{
    int opcode = this->ideal_Opcode();
    int vlen_enc = vector_length_encoding(this, $src);
    BasicType bt = Matcher::vector_element_basic_type(this, $src);
    __ vector_popcount_integral(bt, $dst$$XMMRegister, $src$$XMMRegister, $xtmp1$$XMMRegister,
                                $xtmp2$$XMMRegister, $rtmp$$Register, vlen_enc);
  %}
  ins_pipe( pipe_slow );
%}

// --------------------------------- Vector Trailing Zeros Count --------------------------------------

instruct vcount_trailing_zeros_reg_evex(vec dst, vec src, vec xtmp, rRegP rtmp) %{
  predicate(is_clz_non_subword_predicate_evex(Matcher::vector_element_basic_type(n->in(1)),
                                              Matcher::vector_length_in_bytes(n->in(1))));
  match(Set dst (CountTrailingZerosV src));
  effect(TEMP dst, TEMP xtmp, TEMP rtmp);
  ins_cost(400);
  format %{ "vector_count_trailing_zeros $dst, $src!\t using $xtmp and $rtmp as TEMP" %}
  ins_encode %{
    int vlen_enc = vector_length_encoding(this, $src);
    BasicType bt = Matcher::vector_element_basic_type(this, $src);
    __ vector_count_trailing_zeros_evex(bt, $dst$$XMMRegister, $src$$XMMRegister, xnoreg,
                                        xnoreg, xnoreg, $xtmp$$XMMRegister, k0, $rtmp$$Register, vlen_enc);
  %}
  ins_pipe( pipe_slow );
%}

instruct vcount_trailing_zeros_short_reg_evex(vec dst, vec src, vec xtmp1, vec xtmp2, vec xtmp3, rRegP rtmp) %{
  predicate(Matcher::vector_element_basic_type(n->in(1)) == T_SHORT &&
            VM_Version::supports_avx512cd() &&
            (VM_Version::supports_avx512vl() || Matcher::vector_length_in_bytes(n) == 64));
  match(Set dst (CountTrailingZerosV src));
  effect(TEMP dst, TEMP xtmp1, TEMP xtmp2, TEMP xtmp3, TEMP rtmp);
  ins_cost(400);
  format %{ "vector_count_trailing_zeros $dst, $src!\t using $xtmp1, $xtmp2, $xtmp3 and $rtmp as TEMP" %}
  ins_encode %{
    int vlen_enc = vector_length_encoding(this, $src);
    BasicType bt = Matcher::vector_element_basic_type(this, $src);
    __ vector_count_trailing_zeros_evex(bt, $dst$$XMMRegister, $src$$XMMRegister, $xtmp1$$XMMRegister,
                                        $xtmp2$$XMMRegister, xnoreg, $xtmp3$$XMMRegister, k0, $rtmp$$Register, vlen_enc);
  %}
  ins_pipe( pipe_slow );
%}

instruct vcount_trailing_zeros_byte_reg_evex(vec dst, vec src, vec xtmp1, vec xtmp2, vec xtmp3, vec xtmp4, kReg ktmp, rRegP rtmp) %{
  predicate(Matcher::vector_element_basic_type(n->in(1)) == T_BYTE && VM_Version::supports_avx512vlbw());
  match(Set dst (CountTrailingZerosV src));
  effect(TEMP dst, TEMP xtmp1, TEMP xtmp2, TEMP xtmp3, TEMP xtmp4, TEMP ktmp, TEMP rtmp);
  ins_cost(400);
  format %{ "vector_count_trailing_zeros $dst, $src!\t using $xtmp1, $xtmp2, $xtmp3, $xtmp4, $ktmp and $rtmp as TEMP" %}
  ins_encode %{
    int vlen_enc = vector_length_encoding(this, $src);
    BasicType bt = Matcher::vector_element_basic_type(this, $src);
    __ vector_count_trailing_zeros_evex(bt, $dst$$XMMRegister, $src$$XMMRegister, $xtmp1$$XMMRegister,
                                        $xtmp2$$XMMRegister, $xtmp3$$XMMRegister, $xtmp4$$XMMRegister,
                                        $ktmp$$KRegister, $rtmp$$Register, vlen_enc);
  %}
  ins_pipe( pipe_slow );
%}

instruct vcount_trailing_zeros_reg_avx(vec dst, vec src, vec xtmp1, vec xtmp2, vec xtmp3, rRegP rtmp) %{
  predicate(!VM_Version::supports_avx512vl() && Matcher::vector_length_in_bytes(n->in(1)) < 64);
  match(Set dst (CountTrailingZerosV src));
  effect(TEMP dst, TEMP xtmp1, TEMP xtmp2, TEMP xtmp3, TEMP rtmp);
  format %{ "vector_count_trailing_zeros $dst, $src\t! using $xtmp1, $xtmp2, $xtmp3, and $rtmp as TEMP" %}
  ins_encode %{
    int vlen_enc = vector_length_encoding(this, $src);
    BasicType bt = Matcher::vector_element_basic_type(this, $src);
    __ vector_count_trailing_zeros_avx(bt, $dst$$XMMRegister, $src$$XMMRegister, $xtmp1$$XMMRegister,
                                       $xtmp2$$XMMRegister, $xtmp3$$XMMRegister, $rtmp$$Register, vlen_enc);
  %}
  ins_pipe( pipe_slow );
%}


// --------------------------------- Bitwise Ternary Logic ----------------------------------

instruct vpternlog(vec dst, vec src2, vec src3, immU8 func) %{
  match(Set dst (MacroLogicV (Binary dst src2) (Binary src3 func)));
  effect(TEMP dst);
  format %{ "vpternlogd $dst,$src2,$src3,$func\t! vector ternary logic" %}
  ins_encode %{
    int vector_len = vector_length_encoding(this);
    __ vpternlogd($dst$$XMMRegister, $func$$constant, $src2$$XMMRegister, $src3$$XMMRegister, vector_len);
  %}
  ins_pipe( pipe_slow );
%}

instruct vpternlog_mem(vec dst, vec src2, memory src3, immU8 func) %{
  predicate(Matcher::vector_length_in_bytes(n->in(1)->in(1)) > 8);
  match(Set dst (MacroLogicV (Binary dst src2) (Binary (LoadVector src3) func)));
  effect(TEMP dst);
  format %{ "vpternlogd $dst,$src2,$src3,$func\t! vector ternary logic" %}
  ins_encode %{
    int vector_len = vector_length_encoding(this);
    __ vpternlogd($dst$$XMMRegister, $func$$constant, $src2$$XMMRegister, $src3$$Address, vector_len);
  %}
  ins_pipe( pipe_slow );
%}

// --------------------------------- Rotation Operations ----------------------------------
instruct vprotate_immI8(vec dst, vec src, immI8 shift) %{
  match(Set dst (RotateLeftV src shift));
  match(Set dst (RotateRightV src shift));
  format %{ "vprotate_imm8 $dst,$src,$shift\t! vector rotate" %}
  ins_encode %{
    int opcode      = this->ideal_Opcode();
    int vector_len  = vector_length_encoding(this);
    BasicType etype = this->bottom_type()->is_vect()->element_basic_type();
    __ vprotate_imm(opcode, etype, $dst$$XMMRegister, $src$$XMMRegister, $shift$$constant, vector_len);
  %}
  ins_pipe( pipe_slow );
%}

instruct vprorate(vec dst, vec src, vec shift) %{
  match(Set dst (RotateLeftV src shift));
  match(Set dst (RotateRightV src shift));
  format %{ "vprotate $dst,$src,$shift\t! vector rotate" %}
  ins_encode %{
    int opcode      = this->ideal_Opcode();
    int vector_len  = vector_length_encoding(this);
    BasicType etype = this->bottom_type()->is_vect()->element_basic_type();
    __ vprotate_var(opcode, etype, $dst$$XMMRegister, $src$$XMMRegister, $shift$$XMMRegister, vector_len);
  %}
  ins_pipe( pipe_slow );
%}

// ---------------------------------- Masked Operations ------------------------------------
instruct vmasked_load_avx_non_subword(vec dst, memory mem, vec mask) %{
  predicate(!n->in(3)->bottom_type()->isa_vectmask());
  match(Set dst (LoadVectorMasked mem mask));
  format %{ "vector_masked_load $dst, $mem, $mask \t! vector masked copy" %}
  ins_encode %{
    BasicType elmType = this->bottom_type()->is_vect()->element_basic_type();
    int vlen_enc = vector_length_encoding(this);
    __ vmovmask(elmType, $dst$$XMMRegister, $mem$$Address, $mask$$XMMRegister, vlen_enc);
  %}
  ins_pipe( pipe_slow );
%}


instruct vmasked_load_evex(vec dst, memory mem, kReg mask) %{
  predicate(n->in(3)->bottom_type()->isa_vectmask());
  match(Set dst (LoadVectorMasked mem mask));
  format %{ "vector_masked_load $dst, $mem, $mask \t! vector masked copy" %}
  ins_encode %{
    BasicType elmType =  this->bottom_type()->is_vect()->element_basic_type();
    int vector_len = vector_length_encoding(this);
    __ evmovdqu(elmType, $mask$$KRegister, $dst$$XMMRegister, $mem$$Address, false, vector_len);
  %}
  ins_pipe( pipe_slow );
%}

instruct vmasked_store_avx_non_subword(memory mem, vec src, vec mask) %{
  predicate(!n->in(3)->in(2)->bottom_type()->isa_vectmask());
  match(Set mem (StoreVectorMasked mem (Binary src mask)));
  format %{ "vector_masked_store $mem, $src, $mask \t! vector masked store" %}
  ins_encode %{
    const MachNode* src_node = static_cast<const MachNode*>(this->in(this->operand_index($src)));
    int vlen_enc = vector_length_encoding(src_node);
    BasicType elmType =  src_node->bottom_type()->is_vect()->element_basic_type();
    __ vmovmask(elmType, $mem$$Address, $src$$XMMRegister, $mask$$XMMRegister, vlen_enc);
  %}
  ins_pipe( pipe_slow );
%}

instruct vmasked_store_evex(memory mem, vec src, kReg mask) %{
  predicate(n->in(3)->in(2)->bottom_type()->isa_vectmask());
  match(Set mem (StoreVectorMasked mem (Binary src mask)));
  format %{ "vector_masked_store $mem, $src, $mask \t! vector masked store" %}
  ins_encode %{
    const MachNode* src_node = static_cast<const MachNode*>(this->in(this->operand_index($src)));
    BasicType elmType =  src_node->bottom_type()->is_vect()->element_basic_type();
    int vlen_enc = vector_length_encoding(src_node);
    __ evmovdqu(elmType, $mask$$KRegister, $mem$$Address, $src$$XMMRegister, true, vlen_enc);
  %}
  ins_pipe( pipe_slow );
%}

#ifdef _LP64
instruct vmask_cmp_node(rRegI dst, vec src1, vec src2, kReg mask, kReg ktmp1, kReg ktmp2, rFlagsReg cr) %{
  match(Set dst (VectorCmpMasked src1 (Binary src2 mask)));
  effect(TEMP_DEF dst, TEMP ktmp1, TEMP ktmp2, KILL cr);
  format %{ "vector_mask_cmp $src1, $src2, $mask \t! vector mask comparison" %}
  ins_encode %{
    assert(vector_length_encoding(this, $src1) == vector_length_encoding(this, $src2), "mismatch");
    assert(Matcher::vector_element_basic_type(this, $src1) == Matcher::vector_element_basic_type(this, $src2), "mismatch");

    Label DONE;
    int vlen_enc = vector_length_encoding(this, $src1);
    BasicType elem_bt = Matcher::vector_element_basic_type(this, $src1);

    __ knotql($ktmp2$$KRegister, $mask$$KRegister);
    __ mov64($dst$$Register, -1L);
    __ evpcmp(elem_bt, $ktmp1$$KRegister, $mask$$KRegister, $src1$$XMMRegister, $src2$$XMMRegister, Assembler::eq, vlen_enc);
    __ kortestql($ktmp2$$KRegister, $ktmp1$$KRegister);
    __ jccb(Assembler::carrySet, DONE);
    __ kmovql($dst$$Register, $ktmp1$$KRegister);
    __ notq($dst$$Register);
    __ tzcntq($dst$$Register, $dst$$Register);
    __ bind(DONE);
  %}
  ins_pipe( pipe_slow );
%}


instruct vmask_gen(kReg dst, rRegL len, rRegL temp, rFlagsReg cr) %{
  match(Set dst (VectorMaskGen len));
  effect(TEMP temp, KILL cr);
  format %{ "vector_mask_gen32 $dst, $len \t! vector mask generator" %}
  ins_encode %{
    __ genmask($dst$$KRegister, $len$$Register, $temp$$Register);
  %}
  ins_pipe( pipe_slow );
%}

instruct vmask_gen_imm(kReg dst, immL len, rRegL temp) %{
  match(Set dst (VectorMaskGen len));
  format %{ "vector_mask_gen $len \t! vector mask generator" %}
  effect(TEMP temp);
  ins_encode %{
    __ mov64($temp$$Register, (0xFFFFFFFFFFFFFFFFUL >> (64 -$len$$constant)));
    __ kmovql($dst$$KRegister, $temp$$Register);
  %}
  ins_pipe( pipe_slow );
%}

instruct vmask_tolong_evex(rRegL dst, kReg mask, rFlagsReg cr) %{
  predicate(n->in(1)->bottom_type()->isa_vectmask());
  match(Set dst (VectorMaskToLong mask));
  effect(TEMP dst, KILL cr);
  format %{ "vector_tolong_evex $dst, $mask \t! vector mask tolong" %}
  ins_encode %{
    int opcode = this->ideal_Opcode();
    BasicType mbt = Matcher::vector_element_basic_type(this, $mask);
    int mask_len = Matcher::vector_length(this, $mask);
    int mask_size = mask_len * type2aelembytes(mbt);
    int vlen_enc = vector_length_encoding(this, $mask);
    __ vector_mask_operation(opcode, $dst$$Register, $mask$$KRegister,
                             $dst$$Register, mask_len, mask_size, vlen_enc);
  %}
  ins_pipe( pipe_slow );
%}

instruct vmask_tolong_bool(rRegL dst, vec mask, vec xtmp, rFlagsReg cr) %{
  predicate(n->in(1)->bottom_type()->isa_vectmask() == NULL);
  match(Set dst (VectorMaskToLong mask));
  format %{ "vector_tolong_bool $dst, $mask \t! using $xtmp as TEMP" %}
  effect(TEMP_DEF dst, TEMP xtmp, KILL cr);
  ins_encode %{
    int opcode = this->ideal_Opcode();
    BasicType mbt = Matcher::vector_element_basic_type(this, $mask);
    int mask_len = Matcher::vector_length(this, $mask);
    int vlen_enc = vector_length_encoding(this, $mask);
    __ vector_mask_operation(opcode, $dst$$Register, $mask$$XMMRegister, $xtmp$$XMMRegister,
                             $dst$$Register, mask_len, mbt, vlen_enc);
  %}
  ins_pipe( pipe_slow );
%}

instruct vmask_tolong_avx(rRegL dst, vec mask, immI size, vec xtmp, rFlagsReg cr) %{
  predicate(n->in(1)->in(1)->bottom_type()->isa_vectmask() == NULL);
  match(Set dst (VectorMaskToLong (VectorStoreMask mask size)));
  format %{ "vector_tolong_avx $dst, $mask \t! using $xtmp as TEMP" %}
  effect(TEMP_DEF dst, TEMP xtmp, KILL cr);
  ins_encode %{
    int opcode = this->ideal_Opcode();
    BasicType mbt = Matcher::vector_element_basic_type(this, $mask);
    int mask_len = Matcher::vector_length(this, $mask);
    int vlen_enc = vector_length_encoding(this, $mask);
    __ vector_mask_operation(opcode, $dst$$Register, $mask$$XMMRegister, $xtmp$$XMMRegister,
                             $dst$$Register, mask_len, mbt, vlen_enc);
  %}
  ins_pipe( pipe_slow );
%}

instruct vmask_truecount_evex(rRegI dst, kReg mask, rRegL tmp, rFlagsReg cr) %{
  predicate(n->in(1)->bottom_type()->isa_vectmask());
  match(Set dst (VectorMaskTrueCount mask));
  effect(TEMP_DEF dst, TEMP tmp, KILL cr);
  format %{ "vector_truecount_evex $dst, $mask \t! using $tmp as TEMP" %}
  ins_encode %{
    int opcode = this->ideal_Opcode();
    BasicType mbt = Matcher::vector_element_basic_type(this, $mask);
    int mask_len = Matcher::vector_length(this, $mask);
    int mask_size = mask_len * type2aelembytes(mbt);
    int vlen_enc = vector_length_encoding(this, $mask);
    __ vector_mask_operation(opcode, $dst$$Register, $mask$$KRegister,
                             $tmp$$Register, mask_len, mask_size, vlen_enc);
  %}
  ins_pipe( pipe_slow );
%}

instruct vmask_truecount_bool(rRegI dst, vec mask, rRegL tmp, vec xtmp, rFlagsReg cr) %{
  predicate(n->in(1)->bottom_type()->isa_vectmask() == NULL);
  match(Set dst (VectorMaskTrueCount mask));
  effect(TEMP_DEF dst, TEMP tmp, TEMP xtmp, KILL cr);
  format %{ "vector_truecount_bool $dst, $mask \t! using $tmp, $xtmp as TEMP" %}
  ins_encode %{
    int opcode = this->ideal_Opcode();
    BasicType mbt = Matcher::vector_element_basic_type(this, $mask);
    int mask_len = Matcher::vector_length(this, $mask);
    int vlen_enc = vector_length_encoding(this, $mask);
    __ vector_mask_operation(opcode, $dst$$Register, $mask$$XMMRegister, $xtmp$$XMMRegister,
                             $tmp$$Register, mask_len, mbt, vlen_enc);
  %}
  ins_pipe( pipe_slow );
%}

instruct vmask_truecount_avx(rRegI dst, vec mask, immI size, rRegL tmp, vec xtmp, rFlagsReg cr) %{
  predicate(n->in(1)->in(1)->bottom_type()->isa_vectmask() == NULL);
  match(Set dst (VectorMaskTrueCount (VectorStoreMask mask size)));
  effect(TEMP_DEF dst, TEMP tmp, TEMP xtmp, KILL cr);
  format %{ "vector_truecount_avx $dst, $mask \t! using $tmp, $xtmp as TEMP" %}
  ins_encode %{
    int opcode = this->ideal_Opcode();
    BasicType mbt = Matcher::vector_element_basic_type(this, $mask);
    int mask_len = Matcher::vector_length(this, $mask);
    int vlen_enc = vector_length_encoding(this, $mask);
    __ vector_mask_operation(opcode, $dst$$Register, $mask$$XMMRegister, $xtmp$$XMMRegister,
                             $tmp$$Register, mask_len, mbt, vlen_enc);
  %}
  ins_pipe( pipe_slow );
%}

instruct vmask_first_or_last_true_evex(rRegI dst, kReg mask, rRegL tmp, rFlagsReg cr) %{
  predicate(n->in(1)->bottom_type()->isa_vectmask());
  match(Set dst (VectorMaskFirstTrue mask));
  match(Set dst (VectorMaskLastTrue mask));
  effect(TEMP_DEF dst, TEMP tmp, KILL cr);
  format %{ "vector_mask_first_or_last_true_evex $dst, $mask \t! using $tmp as TEMP" %}
  ins_encode %{
    int opcode = this->ideal_Opcode();
    BasicType mbt = Matcher::vector_element_basic_type(this, $mask);
    int mask_len = Matcher::vector_length(this, $mask);
    int mask_size = mask_len * type2aelembytes(mbt);
    int vlen_enc = vector_length_encoding(this, $mask);
    __ vector_mask_operation(opcode, $dst$$Register, $mask$$KRegister,
                             $tmp$$Register, mask_len, mask_size, vlen_enc);
  %}
  ins_pipe( pipe_slow );
%}

instruct vmask_first_or_last_true_bool(rRegI dst, vec mask, rRegL tmp, vec xtmp, rFlagsReg cr) %{
  predicate(n->in(1)->bottom_type()->isa_vectmask() == NULL);
  match(Set dst (VectorMaskFirstTrue mask));
  match(Set dst (VectorMaskLastTrue mask));
  effect(TEMP_DEF dst, TEMP tmp, TEMP xtmp, KILL cr);
  format %{ "vector_mask_first_or_last_true_bool $dst, $mask \t! using $tmp, $xtmp as TEMP" %}
  ins_encode %{
    int opcode = this->ideal_Opcode();
    BasicType mbt = Matcher::vector_element_basic_type(this, $mask);
    int mask_len = Matcher::vector_length(this, $mask);
    int vlen_enc = vector_length_encoding(this, $mask);
    __ vector_mask_operation(opcode, $dst$$Register, $mask$$XMMRegister, $xtmp$$XMMRegister,
                             $tmp$$Register, mask_len, mbt, vlen_enc);
  %}
  ins_pipe( pipe_slow );
%}

instruct vmask_first_or_last_true_avx(rRegI dst, vec mask, immI size, rRegL tmp, vec xtmp, rFlagsReg cr) %{
  predicate(n->in(1)->in(1)->bottom_type()->isa_vectmask() == NULL);
  match(Set dst (VectorMaskFirstTrue (VectorStoreMask mask size)));
  match(Set dst (VectorMaskLastTrue (VectorStoreMask mask size)));
  effect(TEMP_DEF dst, TEMP tmp, TEMP xtmp, KILL cr);
  format %{ "vector_mask_first_or_last_true_avx $dst, $mask \t! using $tmp, $xtmp as TEMP" %}
  ins_encode %{
    int opcode = this->ideal_Opcode();
    BasicType mbt = Matcher::vector_element_basic_type(this, $mask);
    int mask_len = Matcher::vector_length(this, $mask);
    int vlen_enc = vector_length_encoding(this, $mask);
    __ vector_mask_operation(opcode, $dst$$Register, $mask$$XMMRegister, $xtmp$$XMMRegister,
                             $tmp$$Register, mask_len, mbt, vlen_enc);
  %}
  ins_pipe( pipe_slow );
%}

// --------------------------------- Compress/Expand Operations ---------------------------

instruct vcompress_expand_reg_evex(vec dst, vec src, kReg mask) %{
  match(Set dst (CompressV src mask));
  match(Set dst (ExpandV src mask));
  format %{ "vector_compress_expand $dst, $src, $mask" %}
  ins_encode %{
    int opcode = this->ideal_Opcode();
    int vector_len = vector_length_encoding(this);
    BasicType bt  = Matcher::vector_element_basic_type(this);
    __ vector_compress_expand(opcode, $dst$$XMMRegister, $src$$XMMRegister, $mask$$KRegister, false, bt, vector_len);
  %}
  ins_pipe( pipe_slow );
%}

instruct vcompress_mask_reg_evex(kReg dst, kReg mask, rRegL rtmp1, rRegL rtmp2, rFlagsReg cr) %{
  match(Set dst (CompressM mask));
  effect(TEMP rtmp1, TEMP rtmp2, KILL cr);
  format %{ "mask_compress_evex $dst, $mask\t! using $rtmp1 and $rtmp2 as TEMP" %}
  ins_encode %{
    assert(this->in(1)->bottom_type()->isa_vectmask(), "");
    int mask_len = Matcher::vector_length(this);
    __ vector_mask_compress($dst$$KRegister, $mask$$KRegister, $rtmp1$$Register, $rtmp2$$Register, mask_len);
  %}
  ins_pipe( pipe_slow );
%}

#endif // _LP64

// -------------------------------- Bit and Byte Reversal Vector Operations ------------------------

instruct vreverse_reg(vec dst, vec src, vec xtmp1, vec xtmp2, rRegI rtmp) %{
  predicate(!VM_Version::supports_gfni());
  match(Set dst (ReverseV src));
  effect(TEMP dst, TEMP xtmp1, TEMP xtmp2, TEMP rtmp);
  format %{ "vector_reverse_bit_evex $dst, $src!\t using $xtmp1, $xtmp2 and $rtmp as TEMP" %}
  ins_encode %{
    int vec_enc = vector_length_encoding(this);
    BasicType bt = Matcher::vector_element_basic_type(this);
    __ vector_reverse_bit(bt, $dst$$XMMRegister, $src$$XMMRegister, $xtmp1$$XMMRegister,
                          $xtmp2$$XMMRegister, $rtmp$$Register, vec_enc);
  %}
  ins_pipe( pipe_slow );
%}

instruct vreverse_reg_gfni(vec dst, vec src, vec xtmp) %{
  predicate(VM_Version::supports_gfni());
  match(Set dst (ReverseV src));
  effect(TEMP dst, TEMP xtmp);
  format %{ "vector_reverse_bit_gfni $dst, $src!\t using $xtmp as TEMP" %}
  ins_encode %{
    int vec_enc = vector_length_encoding(this);
    BasicType bt  = Matcher::vector_element_basic_type(this);
    InternalAddress addr = $constantaddress(T_LONG, vreplicate_imm(T_LONG, 0x8040201008040201L, 1));
    __ vector_reverse_bit_gfni(bt, $dst$$XMMRegister, $src$$XMMRegister, addr, vec_enc,
                               $xtmp$$XMMRegister);
  %}
  ins_pipe( pipe_slow );
%}

instruct vreverse_byte_reg(vec dst, vec src) %{
  predicate(VM_Version::supports_avx512bw() || Matcher::vector_length_in_bytes(n) < 64);
  match(Set dst (ReverseBytesV src));
  effect(TEMP dst);
  format %{ "vector_reverse_byte $dst, $src" %}
  ins_encode %{
    int vec_enc = vector_length_encoding(this);
    BasicType bt = Matcher::vector_element_basic_type(this);
    __ vector_reverse_byte(bt, $dst$$XMMRegister, $src$$XMMRegister, vec_enc);
  %}
  ins_pipe( pipe_slow );
%}

instruct vreverse_byte64_reg(vec dst, vec src, vec xtmp1, vec xtmp2, rRegI rtmp) %{
  predicate(!VM_Version::supports_avx512bw() && Matcher::vector_length_in_bytes(n) == 64);
  match(Set dst (ReverseBytesV src));
  effect(TEMP dst, TEMP xtmp1, TEMP xtmp2, TEMP rtmp);
  format %{ "vector_reverse_byte $dst, $src!\t using $xtmp1, $xtmp2 and $rtmp as TEMP" %}
  ins_encode %{
    int vec_enc = vector_length_encoding(this);
    BasicType bt = Matcher::vector_element_basic_type(this);
    __ vector_reverse_byte64(bt, $dst$$XMMRegister, $src$$XMMRegister, $xtmp1$$XMMRegister,
                             $xtmp2$$XMMRegister, $rtmp$$Register, vec_enc);
  %}
  ins_pipe( pipe_slow );
%}

// ---------------------------------- Vector Count Leading Zeros -----------------------------------

instruct vcount_leading_zeros_IL_reg_evex(vec dst, vec src) %{
  predicate(is_clz_non_subword_predicate_evex(Matcher::vector_element_basic_type(n->in(1)),
                                              Matcher::vector_length_in_bytes(n->in(1))));
  match(Set dst (CountLeadingZerosV src));
  format %{ "vector_count_leading_zeros $dst, $src" %}
  ins_encode %{
     int vlen_enc = vector_length_encoding(this, $src);
     BasicType bt = Matcher::vector_element_basic_type(this, $src);
     __ vector_count_leading_zeros_evex(bt, $dst$$XMMRegister, $src$$XMMRegister, xnoreg,
                                        xnoreg, xnoreg, k0, noreg, true, vlen_enc);
  %}
  ins_pipe( pipe_slow );
%}

instruct vcount_leading_zeros_IL_reg_evex_masked(vec dst, vec src, kReg mask) %{
  predicate(is_clz_non_subword_predicate_evex(Matcher::vector_element_basic_type(n->in(1)),
                                              Matcher::vector_length_in_bytes(n->in(1))));
  match(Set dst (CountLeadingZerosV src mask));
  format %{ "vector_count_leading_zeros $dst, $src, $mask" %}
  ins_encode %{
    int vlen_enc = vector_length_encoding(this, $src);
    BasicType bt = Matcher::vector_element_basic_type(this, $src);
    __ evmovdquq($dst$$XMMRegister, $src$$XMMRegister, vlen_enc);
    __ vector_count_leading_zeros_evex(bt, $dst$$XMMRegister, $src$$XMMRegister, xnoreg, xnoreg,
                                       xnoreg, $mask$$KRegister, noreg, true, vlen_enc);
  %}
  ins_pipe( pipe_slow );
%}

instruct vcount_leading_zeros_short_reg_evex(vec dst, vec src, vec xtmp1, vec xtmp2) %{
  predicate(Matcher::vector_element_basic_type(n->in(1)) == T_SHORT &&
            VM_Version::supports_avx512cd() &&
            (VM_Version::supports_avx512vl() || Matcher::vector_length_in_bytes(n) == 64));
  match(Set dst (CountLeadingZerosV src));
  effect(TEMP dst, TEMP xtmp1, TEMP xtmp2);
  format %{ "vector_count_leading_zeros $dst, $src!\t using $xtmp1 and $xtmp2 as TEMP" %}
  ins_encode %{
    int vlen_enc = vector_length_encoding(this, $src);
    BasicType bt = Matcher::vector_element_basic_type(this, $src);
    __ vector_count_leading_zeros_evex(bt, $dst$$XMMRegister, $src$$XMMRegister, $xtmp1$$XMMRegister,
                                       $xtmp2$$XMMRegister, xnoreg, k0, noreg, true, vlen_enc);
  %}
  ins_pipe( pipe_slow );
%}

instruct vcount_leading_zeros_byte_reg_evex(vec dst, vec src, vec xtmp1, vec xtmp2, vec xtmp3, kReg ktmp, rRegP rtmp) %{
  predicate(Matcher::vector_element_basic_type(n->in(1)) == T_BYTE && VM_Version::supports_avx512vlbw());
  match(Set dst (CountLeadingZerosV src));
  effect(TEMP dst, TEMP xtmp1, TEMP xtmp2, TEMP xtmp3, TEMP ktmp, TEMP rtmp);
  format %{ "vector_count_leading_zeros $dst, $src!\t using $xtmp1, $xtmp2, $xtmp3, $ktmp and $rtmp as TEMP" %}
  ins_encode %{
    int vlen_enc = vector_length_encoding(this, $src);
    BasicType bt = Matcher::vector_element_basic_type(this, $src);
    __ vector_count_leading_zeros_evex(bt, $dst$$XMMRegister, $src$$XMMRegister, $xtmp1$$XMMRegister,
                                       $xtmp2$$XMMRegister, $xtmp3$$XMMRegister, $ktmp$$KRegister,
                                       $rtmp$$Register, true, vlen_enc);
  %}
  ins_pipe( pipe_slow );
%}

instruct vcount_leading_zeros_int_reg_avx(vec dst, vec src, vec xtmp1, vec xtmp2, vec xtmp3) %{
  predicate(Matcher::vector_element_basic_type(n->in(1)) == T_INT &&
            !VM_Version::supports_avx512vl() && Matcher::vector_length_in_bytes(n->in(1)) < 64);
  match(Set dst (CountLeadingZerosV src));
  effect(TEMP dst, TEMP xtmp1, TEMP xtmp2, TEMP xtmp3);
  format %{ "vector_count_leading_zeros $dst, $src\t! using $xtmp1, $xtmp2 and $xtmp3 as TEMP" %}
  ins_encode %{
    int vlen_enc = vector_length_encoding(this, $src);
    BasicType bt = Matcher::vector_element_basic_type(this, $src);
    __ vector_count_leading_zeros_avx(bt, $dst$$XMMRegister, $src$$XMMRegister, $xtmp1$$XMMRegister,
                                      $xtmp2$$XMMRegister, $xtmp3$$XMMRegister, noreg, vlen_enc);
  %}
  ins_pipe( pipe_slow );
%}

instruct vcount_leading_zeros_reg_avx(vec dst, vec src, vec xtmp1, vec xtmp2, vec xtmp3, rRegP rtmp) %{
  predicate(Matcher::vector_element_basic_type(n->in(1)) != T_INT &&
            !VM_Version::supports_avx512vl() && Matcher::vector_length_in_bytes(n->in(1)) < 64);
  match(Set dst (CountLeadingZerosV src));
  effect(TEMP dst, TEMP xtmp1, TEMP xtmp2, TEMP xtmp3, TEMP rtmp);
  format %{ "vector_count_leading_zeros $dst, $src\t! using $xtmp1, $xtmp2, $xtmp3, and $rtmp as TEMP" %}
  ins_encode %{
    int vlen_enc = vector_length_encoding(this, $src);
    BasicType bt = Matcher::vector_element_basic_type(this, $src);
    __ vector_count_leading_zeros_avx(bt, $dst$$XMMRegister, $src$$XMMRegister, $xtmp1$$XMMRegister,
                                      $xtmp2$$XMMRegister, $xtmp3$$XMMRegister, $rtmp$$Register, vlen_enc);
  %}
  ins_pipe( pipe_slow );
%}

// ---------------------------------- Vector Masked Operations ------------------------------------

instruct vadd_reg_masked(vec dst, vec src2, kReg mask) %{
  match(Set dst (AddVB (Binary dst src2) mask));
  match(Set dst (AddVS (Binary dst src2) mask));
  match(Set dst (AddVI (Binary dst src2) mask));
  match(Set dst (AddVL (Binary dst src2) mask));
  match(Set dst (AddVF (Binary dst src2) mask));
  match(Set dst (AddVD (Binary dst src2) mask));
  format %{ "vpadd_masked $dst, $dst, $src2, $mask\t! add masked operation" %}
  ins_encode %{
    int vlen_enc = vector_length_encoding(this);
    BasicType bt = Matcher::vector_element_basic_type(this);
    int opc = this->ideal_Opcode();
    __ evmasked_op(opc, bt, $mask$$KRegister, $dst$$XMMRegister,
                   $dst$$XMMRegister, $src2$$XMMRegister, true, vlen_enc);
  %}
  ins_pipe( pipe_slow );
%}

instruct vadd_mem_masked(vec dst, memory src2, kReg mask) %{
  match(Set dst (AddVB (Binary dst (LoadVector src2)) mask));
  match(Set dst (AddVS (Binary dst (LoadVector src2)) mask));
  match(Set dst (AddVI (Binary dst (LoadVector src2)) mask));
  match(Set dst (AddVL (Binary dst (LoadVector src2)) mask));
  match(Set dst (AddVF (Binary dst (LoadVector src2)) mask));
  match(Set dst (AddVD (Binary dst (LoadVector src2)) mask));
  format %{ "vpadd_masked $dst, $dst, $src2, $mask\t! add masked operation" %}
  ins_encode %{
    int vlen_enc = vector_length_encoding(this);
    BasicType bt = Matcher::vector_element_basic_type(this);
    int opc = this->ideal_Opcode();
    __ evmasked_op(opc, bt, $mask$$KRegister, $dst$$XMMRegister,
                   $dst$$XMMRegister, $src2$$Address, true, vlen_enc);
  %}
  ins_pipe( pipe_slow );
%}

instruct vxor_reg_masked(vec dst, vec src2, kReg mask) %{
  match(Set dst (XorV (Binary dst src2) mask));
  format %{ "vxor_masked $dst, $dst, $src2, $mask\t! xor masked operation" %}
  ins_encode %{
    int vlen_enc = vector_length_encoding(this);
    BasicType bt = Matcher::vector_element_basic_type(this);
    int opc = this->ideal_Opcode();
    __ evmasked_op(opc, bt, $mask$$KRegister, $dst$$XMMRegister,
                   $dst$$XMMRegister, $src2$$XMMRegister, true, vlen_enc);
  %}
  ins_pipe( pipe_slow );
%}

instruct vxor_mem_masked(vec dst, memory src2, kReg mask) %{
  match(Set dst (XorV (Binary dst (LoadVector src2)) mask));
  format %{ "vxor_masked $dst, $dst, $src2, $mask\t! xor masked operation" %}
  ins_encode %{
    int vlen_enc = vector_length_encoding(this);
    BasicType bt = Matcher::vector_element_basic_type(this);
    int opc = this->ideal_Opcode();
    __ evmasked_op(opc, bt, $mask$$KRegister, $dst$$XMMRegister,
                   $dst$$XMMRegister, $src2$$Address, true, vlen_enc);
  %}
  ins_pipe( pipe_slow );
%}

instruct vor_reg_masked(vec dst, vec src2, kReg mask) %{
  match(Set dst (OrV (Binary dst src2) mask));
  format %{ "vor_masked $dst, $dst, $src2, $mask\t! or masked operation" %}
  ins_encode %{
    int vlen_enc = vector_length_encoding(this);
    BasicType bt = Matcher::vector_element_basic_type(this);
    int opc = this->ideal_Opcode();
    __ evmasked_op(opc, bt, $mask$$KRegister, $dst$$XMMRegister,
                   $dst$$XMMRegister, $src2$$XMMRegister, true, vlen_enc);
  %}
  ins_pipe( pipe_slow );
%}

instruct vor_mem_masked(vec dst, memory src2, kReg mask) %{
  match(Set dst (OrV (Binary dst (LoadVector src2)) mask));
  format %{ "vor_masked $dst, $dst, $src2, $mask\t! or masked operation" %}
  ins_encode %{
    int vlen_enc = vector_length_encoding(this);
    BasicType bt = Matcher::vector_element_basic_type(this);
    int opc = this->ideal_Opcode();
    __ evmasked_op(opc, bt, $mask$$KRegister, $dst$$XMMRegister,
                   $dst$$XMMRegister, $src2$$Address, true, vlen_enc);
  %}
  ins_pipe( pipe_slow );
%}

instruct vand_reg_masked(vec dst, vec src2, kReg mask) %{
  match(Set dst (AndV (Binary dst src2) mask));
  format %{ "vand_masked $dst, $dst, $src2, $mask\t! and masked operation" %}
  ins_encode %{
    int vlen_enc = vector_length_encoding(this);
    BasicType bt = Matcher::vector_element_basic_type(this);
    int opc = this->ideal_Opcode();
    __ evmasked_op(opc, bt, $mask$$KRegister, $dst$$XMMRegister,
                   $dst$$XMMRegister, $src2$$XMMRegister, true, vlen_enc);
  %}
  ins_pipe( pipe_slow );
%}

instruct vand_mem_masked(vec dst, memory src2, kReg mask) %{
  match(Set dst (AndV (Binary dst (LoadVector src2)) mask));
  format %{ "vand_masked $dst, $dst, $src2, $mask\t! and masked operation" %}
  ins_encode %{
    int vlen_enc = vector_length_encoding(this);
    BasicType bt = Matcher::vector_element_basic_type(this);
    int opc = this->ideal_Opcode();
    __ evmasked_op(opc, bt, $mask$$KRegister, $dst$$XMMRegister,
                   $dst$$XMMRegister, $src2$$Address, true, vlen_enc);
  %}
  ins_pipe( pipe_slow );
%}

instruct vsub_reg_masked(vec dst, vec src2, kReg mask) %{
  match(Set dst (SubVB (Binary dst src2) mask));
  match(Set dst (SubVS (Binary dst src2) mask));
  match(Set dst (SubVI (Binary dst src2) mask));
  match(Set dst (SubVL (Binary dst src2) mask));
  match(Set dst (SubVF (Binary dst src2) mask));
  match(Set dst (SubVD (Binary dst src2) mask));
  format %{ "vpsub_masked $dst, $dst, $src2, $mask\t! sub masked operation" %}
  ins_encode %{
    int vlen_enc = vector_length_encoding(this);
    BasicType bt = Matcher::vector_element_basic_type(this);
    int opc = this->ideal_Opcode();
    __ evmasked_op(opc, bt, $mask$$KRegister, $dst$$XMMRegister,
                   $dst$$XMMRegister, $src2$$XMMRegister, true, vlen_enc);
  %}
  ins_pipe( pipe_slow );
%}

instruct vsub_mem_masked(vec dst, memory src2, kReg mask) %{
  match(Set dst (SubVB (Binary dst (LoadVector src2)) mask));
  match(Set dst (SubVS (Binary dst (LoadVector src2)) mask));
  match(Set dst (SubVI (Binary dst (LoadVector src2)) mask));
  match(Set dst (SubVL (Binary dst (LoadVector src2)) mask));
  match(Set dst (SubVF (Binary dst (LoadVector src2)) mask));
  match(Set dst (SubVD (Binary dst (LoadVector src2)) mask));
  format %{ "vpsub_masked $dst, $dst, $src2, $mask\t! sub masked operation" %}
  ins_encode %{
    int vlen_enc = vector_length_encoding(this);
    BasicType bt = Matcher::vector_element_basic_type(this);
    int opc = this->ideal_Opcode();
    __ evmasked_op(opc, bt, $mask$$KRegister, $dst$$XMMRegister,
                   $dst$$XMMRegister, $src2$$Address, true, vlen_enc);
  %}
  ins_pipe( pipe_slow );
%}

instruct vmul_reg_masked(vec dst, vec src2, kReg mask) %{
  match(Set dst (MulVS (Binary dst src2) mask));
  match(Set dst (MulVI (Binary dst src2) mask));
  match(Set dst (MulVL (Binary dst src2) mask));
  match(Set dst (MulVF (Binary dst src2) mask));
  match(Set dst (MulVD (Binary dst src2) mask));
  format %{ "vpmul_masked $dst, $dst, $src2, $mask\t! mul masked operation" %}
  ins_encode %{
    int vlen_enc = vector_length_encoding(this);
    BasicType bt = Matcher::vector_element_basic_type(this);
    int opc = this->ideal_Opcode();
    __ evmasked_op(opc, bt, $mask$$KRegister, $dst$$XMMRegister,
                   $dst$$XMMRegister, $src2$$XMMRegister, true, vlen_enc);
  %}
  ins_pipe( pipe_slow );
%}

instruct vmul_mem_masked(vec dst, memory src2, kReg mask) %{
  match(Set dst (MulVS (Binary dst (LoadVector src2)) mask));
  match(Set dst (MulVI (Binary dst (LoadVector src2)) mask));
  match(Set dst (MulVL (Binary dst (LoadVector src2)) mask));
  match(Set dst (MulVF (Binary dst (LoadVector src2)) mask));
  match(Set dst (MulVD (Binary dst (LoadVector src2)) mask));
  format %{ "vpmul_masked $dst, $dst, $src2, $mask\t! mul masked operation" %}
  ins_encode %{
    int vlen_enc = vector_length_encoding(this);
    BasicType bt = Matcher::vector_element_basic_type(this);
    int opc = this->ideal_Opcode();
    __ evmasked_op(opc, bt, $mask$$KRegister, $dst$$XMMRegister,
                   $dst$$XMMRegister, $src2$$Address, true, vlen_enc);
  %}
  ins_pipe( pipe_slow );
%}

instruct vsqrt_reg_masked(vec dst, kReg mask) %{
  match(Set dst (SqrtVF dst mask));
  match(Set dst (SqrtVD dst mask));
  format %{ "vpsqrt_masked $dst, $mask\t! sqrt masked operation" %}
  ins_encode %{
    int vlen_enc = vector_length_encoding(this);
    BasicType bt = Matcher::vector_element_basic_type(this);
    int opc = this->ideal_Opcode();
    __ evmasked_op(opc, bt, $mask$$KRegister, $dst$$XMMRegister,
                   $dst$$XMMRegister, $dst$$XMMRegister, true, vlen_enc);
  %}
  ins_pipe( pipe_slow );
%}

instruct vdiv_reg_masked(vec dst, vec src2, kReg mask) %{
  match(Set dst (DivVF (Binary dst src2) mask));
  match(Set dst (DivVD (Binary dst src2) mask));
  format %{ "vpdiv_masked $dst, $dst, $src2, $mask\t! div masked operation" %}
  ins_encode %{
    int vlen_enc = vector_length_encoding(this);
    BasicType bt = Matcher::vector_element_basic_type(this);
    int opc = this->ideal_Opcode();
    __ evmasked_op(opc, bt, $mask$$KRegister, $dst$$XMMRegister,
                   $dst$$XMMRegister, $src2$$XMMRegister, true, vlen_enc);
  %}
  ins_pipe( pipe_slow );
%}

instruct vdiv_mem_masked(vec dst, memory src2, kReg mask) %{
  match(Set dst (DivVF (Binary dst (LoadVector src2)) mask));
  match(Set dst (DivVD (Binary dst (LoadVector src2)) mask));
  format %{ "vpdiv_masked $dst, $dst, $src2, $mask\t! div masked operation" %}
  ins_encode %{
    int vlen_enc = vector_length_encoding(this);
    BasicType bt = Matcher::vector_element_basic_type(this);
    int opc = this->ideal_Opcode();
    __ evmasked_op(opc, bt, $mask$$KRegister, $dst$$XMMRegister,
                   $dst$$XMMRegister, $src2$$Address, true, vlen_enc);
  %}
  ins_pipe( pipe_slow );
%}


instruct vrol_imm_masked(vec dst, immI8 shift, kReg mask) %{
  match(Set dst (RotateLeftV (Binary dst shift) mask));
  match(Set dst (RotateRightV (Binary dst shift) mask));
  format %{ "vprotate_imm_masked $dst, $dst, $shift, $mask\t! rotate masked operation" %}
  ins_encode %{
    int vlen_enc = vector_length_encoding(this);
    BasicType bt = Matcher::vector_element_basic_type(this);
    int opc = this->ideal_Opcode();
    __ evmasked_op(opc, bt, $mask$$KRegister, $dst$$XMMRegister,
                   $dst$$XMMRegister, $shift$$constant, true, vlen_enc);
  %}
  ins_pipe( pipe_slow );
%}

instruct vrol_reg_masked(vec dst, vec src2, kReg mask) %{
  match(Set dst (RotateLeftV (Binary dst src2) mask));
  match(Set dst (RotateRightV (Binary dst src2) mask));
  format %{ "vrotate_masked $dst, $dst, $src2, $mask\t! rotate masked operation" %}
  ins_encode %{
    int vlen_enc = vector_length_encoding(this);
    BasicType bt = Matcher::vector_element_basic_type(this);
    int opc = this->ideal_Opcode();
    __ evmasked_op(opc, bt, $mask$$KRegister, $dst$$XMMRegister,
                   $dst$$XMMRegister, $src2$$XMMRegister, true, vlen_enc);
  %}
  ins_pipe( pipe_slow );
%}

instruct vlshift_imm_masked(vec dst, immI8 shift, kReg mask) %{
  match(Set dst (LShiftVS (Binary dst (LShiftCntV shift)) mask));
  match(Set dst (LShiftVI (Binary dst (LShiftCntV shift)) mask));
  match(Set dst (LShiftVL (Binary dst (LShiftCntV shift)) mask));
  format %{ "vplshift_imm_masked $dst, $dst, $shift, $mask\t! lshift masked operation" %}
  ins_encode %{
    int vlen_enc = vector_length_encoding(this);
    BasicType bt = Matcher::vector_element_basic_type(this);
    int opc = this->ideal_Opcode();
    __ evmasked_op(opc, bt, $mask$$KRegister, $dst$$XMMRegister,
                   $dst$$XMMRegister, $shift$$constant, true, vlen_enc);
  %}
  ins_pipe( pipe_slow );
%}

instruct vlshift_reg_masked(vec dst, vec src2, kReg mask) %{
  predicate(!n->as_ShiftV()->is_var_shift());
  match(Set dst (LShiftVS (Binary dst src2) mask));
  match(Set dst (LShiftVI (Binary dst src2) mask));
  match(Set dst (LShiftVL (Binary dst src2) mask));
  format %{ "vplshift_masked $dst, $dst, $src2, $mask\t! lshift masked operation" %}
  ins_encode %{
    int vlen_enc = vector_length_encoding(this);
    BasicType bt = Matcher::vector_element_basic_type(this);
    int opc = this->ideal_Opcode();
    __ evmasked_op(opc, bt, $mask$$KRegister, $dst$$XMMRegister,
                   $dst$$XMMRegister, $src2$$XMMRegister, true, vlen_enc, false);
  %}
  ins_pipe( pipe_slow );
%}

instruct vlshiftv_reg_masked(vec dst, vec src2, kReg mask) %{
  predicate(n->as_ShiftV()->is_var_shift());
  match(Set dst (LShiftVS (Binary dst src2) mask));
  match(Set dst (LShiftVI (Binary dst src2) mask));
  match(Set dst (LShiftVL (Binary dst src2) mask));
  format %{ "vplshiftv_masked $dst, $dst, $src2, $mask\t! lshift masked operation" %}
  ins_encode %{
    int vlen_enc = vector_length_encoding(this);
    BasicType bt = Matcher::vector_element_basic_type(this);
    int opc = this->ideal_Opcode();
    __ evmasked_op(opc, bt, $mask$$KRegister, $dst$$XMMRegister,
                   $dst$$XMMRegister, $src2$$XMMRegister, true, vlen_enc, true);
  %}
  ins_pipe( pipe_slow );
%}

instruct vlshift_mem_masked(vec dst, memory src2, kReg mask) %{
  match(Set dst (LShiftVS (Binary dst (LoadVector src2)) mask));
  match(Set dst (LShiftVI (Binary dst (LoadVector src2)) mask));
  match(Set dst (LShiftVL (Binary dst (LoadVector src2)) mask));
  format %{ "vplshift_masked $dst, $dst, $src2, $mask\t! lshift masked operation" %}
  ins_encode %{
    int vlen_enc = vector_length_encoding(this);
    BasicType bt = Matcher::vector_element_basic_type(this);
    int opc = this->ideal_Opcode();
    __ evmasked_op(opc, bt, $mask$$KRegister, $dst$$XMMRegister,
                   $dst$$XMMRegister, $src2$$Address, true, vlen_enc);
  %}
  ins_pipe( pipe_slow );
%}

instruct vrshift_imm_masked(vec dst, immI8 shift, kReg mask) %{
  match(Set dst (RShiftVS (Binary dst (RShiftCntV shift)) mask));
  match(Set dst (RShiftVI (Binary dst (RShiftCntV shift)) mask));
  match(Set dst (RShiftVL (Binary dst (RShiftCntV shift)) mask));
  format %{ "vprshift_imm_masked $dst, $dst, $shift, $mask\t! rshift masked operation" %}
  ins_encode %{
    int vlen_enc = vector_length_encoding(this);
    BasicType bt = Matcher::vector_element_basic_type(this);
    int opc = this->ideal_Opcode();
    __ evmasked_op(opc, bt, $mask$$KRegister, $dst$$XMMRegister,
                   $dst$$XMMRegister, $shift$$constant, true, vlen_enc);
  %}
  ins_pipe( pipe_slow );
%}

instruct vrshift_reg_masked(vec dst, vec src2, kReg mask) %{
  predicate(!n->as_ShiftV()->is_var_shift());
  match(Set dst (RShiftVS (Binary dst src2) mask));
  match(Set dst (RShiftVI (Binary dst src2) mask));
  match(Set dst (RShiftVL (Binary dst src2) mask));
  format %{ "vprshift_masked $dst, $dst, $src2, $mask\t! rshift masked operation" %}
  ins_encode %{
    int vlen_enc = vector_length_encoding(this);
    BasicType bt = Matcher::vector_element_basic_type(this);
    int opc = this->ideal_Opcode();
    __ evmasked_op(opc, bt, $mask$$KRegister, $dst$$XMMRegister,
                   $dst$$XMMRegister, $src2$$XMMRegister, true, vlen_enc, false);
  %}
  ins_pipe( pipe_slow );
%}

instruct vrshiftv_reg_masked(vec dst, vec src2, kReg mask) %{
  predicate(n->as_ShiftV()->is_var_shift());
  match(Set dst (RShiftVS (Binary dst src2) mask));
  match(Set dst (RShiftVI (Binary dst src2) mask));
  match(Set dst (RShiftVL (Binary dst src2) mask));
  format %{ "vprshiftv_masked $dst, $dst, $src2, $mask\t! rshift masked operation" %}
  ins_encode %{
    int vlen_enc = vector_length_encoding(this);
    BasicType bt = Matcher::vector_element_basic_type(this);
    int opc = this->ideal_Opcode();
    __ evmasked_op(opc, bt, $mask$$KRegister, $dst$$XMMRegister,
                   $dst$$XMMRegister, $src2$$XMMRegister, true, vlen_enc, true);
  %}
  ins_pipe( pipe_slow );
%}

instruct vrshift_mem_masked(vec dst, memory src2, kReg mask) %{
  match(Set dst (RShiftVS (Binary dst (LoadVector src2)) mask));
  match(Set dst (RShiftVI (Binary dst (LoadVector src2)) mask));
  match(Set dst (RShiftVL (Binary dst (LoadVector src2)) mask));
  format %{ "vprshift_masked $dst, $dst, $src2, $mask\t! rshift masked operation" %}
  ins_encode %{
    int vlen_enc = vector_length_encoding(this);
    BasicType bt = Matcher::vector_element_basic_type(this);
    int opc = this->ideal_Opcode();
    __ evmasked_op(opc, bt, $mask$$KRegister, $dst$$XMMRegister,
                   $dst$$XMMRegister, $src2$$Address, true, vlen_enc);
  %}
  ins_pipe( pipe_slow );
%}

instruct vurshift_imm_masked(vec dst, immI8 shift, kReg mask) %{
  match(Set dst (URShiftVS (Binary dst (RShiftCntV shift)) mask));
  match(Set dst (URShiftVI (Binary dst (RShiftCntV shift)) mask));
  match(Set dst (URShiftVL (Binary dst (RShiftCntV shift)) mask));
  format %{ "vpurshift_imm_masked $dst, $dst, $shift, $mask\t! urshift masked operation" %}
  ins_encode %{
    int vlen_enc = vector_length_encoding(this);
    BasicType bt = Matcher::vector_element_basic_type(this);
    int opc = this->ideal_Opcode();
    __ evmasked_op(opc, bt, $mask$$KRegister, $dst$$XMMRegister,
                   $dst$$XMMRegister, $shift$$constant, true, vlen_enc);
  %}
  ins_pipe( pipe_slow );
%}

instruct vurshift_reg_masked(vec dst, vec src2, kReg mask) %{
  predicate(!n->as_ShiftV()->is_var_shift());
  match(Set dst (URShiftVS (Binary dst src2) mask));
  match(Set dst (URShiftVI (Binary dst src2) mask));
  match(Set dst (URShiftVL (Binary dst src2) mask));
  format %{ "vpurshift_masked $dst, $dst, $src2, $mask\t! urshift masked operation" %}
  ins_encode %{
    int vlen_enc = vector_length_encoding(this);
    BasicType bt = Matcher::vector_element_basic_type(this);
    int opc = this->ideal_Opcode();
    __ evmasked_op(opc, bt, $mask$$KRegister, $dst$$XMMRegister,
                   $dst$$XMMRegister, $src2$$XMMRegister, true, vlen_enc, false);
  %}
  ins_pipe( pipe_slow );
%}

instruct vurshiftv_reg_masked(vec dst, vec src2, kReg mask) %{
  predicate(n->as_ShiftV()->is_var_shift());
  match(Set dst (URShiftVS (Binary dst src2) mask));
  match(Set dst (URShiftVI (Binary dst src2) mask));
  match(Set dst (URShiftVL (Binary dst src2) mask));
  format %{ "vpurshiftv_masked $dst, $dst, $src2, $mask\t! urshift masked operation" %}
  ins_encode %{
    int vlen_enc = vector_length_encoding(this);
    BasicType bt = Matcher::vector_element_basic_type(this);
    int opc = this->ideal_Opcode();
    __ evmasked_op(opc, bt, $mask$$KRegister, $dst$$XMMRegister,
                   $dst$$XMMRegister, $src2$$XMMRegister, true, vlen_enc, true);
  %}
  ins_pipe( pipe_slow );
%}

instruct vurshift_mem_masked(vec dst, memory src2, kReg mask) %{
  match(Set dst (URShiftVS (Binary dst (LoadVector src2)) mask));
  match(Set dst (URShiftVI (Binary dst (LoadVector src2)) mask));
  match(Set dst (URShiftVL (Binary dst (LoadVector src2)) mask));
  format %{ "vpurshift_masked $dst, $dst, $src2, $mask\t! urshift masked operation" %}
  ins_encode %{
    int vlen_enc = vector_length_encoding(this);
    BasicType bt = Matcher::vector_element_basic_type(this);
    int opc = this->ideal_Opcode();
    __ evmasked_op(opc, bt, $mask$$KRegister, $dst$$XMMRegister,
                   $dst$$XMMRegister, $src2$$Address, true, vlen_enc);
  %}
  ins_pipe( pipe_slow );
%}

instruct vmaxv_reg_masked(vec dst, vec src2, kReg mask) %{
  match(Set dst (MaxV (Binary dst src2) mask));
  format %{ "vpmax_masked $dst, $dst, $src2, $mask\t! max masked operation" %}
  ins_encode %{
    int vlen_enc = vector_length_encoding(this);
    BasicType bt = Matcher::vector_element_basic_type(this);
    int opc = this->ideal_Opcode();
    __ evmasked_op(opc, bt, $mask$$KRegister, $dst$$XMMRegister,
                   $dst$$XMMRegister, $src2$$XMMRegister, true, vlen_enc);
  %}
  ins_pipe( pipe_slow );
%}

instruct vmaxv_mem_masked(vec dst, memory src2, kReg mask) %{
  match(Set dst (MaxV (Binary dst (LoadVector src2)) mask));
  format %{ "vpmax_masked $dst, $dst, $src2, $mask\t! max masked operation" %}
  ins_encode %{
    int vlen_enc = vector_length_encoding(this);
    BasicType bt = Matcher::vector_element_basic_type(this);
    int opc = this->ideal_Opcode();
    __ evmasked_op(opc, bt, $mask$$KRegister, $dst$$XMMRegister,
                   $dst$$XMMRegister, $src2$$Address, true, vlen_enc);
  %}
  ins_pipe( pipe_slow );
%}

instruct vminv_reg_masked(vec dst, vec src2, kReg mask) %{
  match(Set dst (MinV (Binary dst src2) mask));
  format %{ "vpmin_masked $dst, $dst, $src2, $mask\t! min masked operation" %}
  ins_encode %{
    int vlen_enc = vector_length_encoding(this);
    BasicType bt = Matcher::vector_element_basic_type(this);
    int opc = this->ideal_Opcode();
    __ evmasked_op(opc, bt, $mask$$KRegister, $dst$$XMMRegister,
                   $dst$$XMMRegister, $src2$$XMMRegister, true, vlen_enc);
  %}
  ins_pipe( pipe_slow );
%}

instruct vminv_mem_masked(vec dst, memory src2, kReg mask) %{
  match(Set dst (MinV (Binary dst (LoadVector src2)) mask));
  format %{ "vpmin_masked $dst, $dst, $src2, $mask\t! min masked operation" %}
  ins_encode %{
    int vlen_enc = vector_length_encoding(this);
    BasicType bt = Matcher::vector_element_basic_type(this);
    int opc = this->ideal_Opcode();
    __ evmasked_op(opc, bt, $mask$$KRegister, $dst$$XMMRegister,
                   $dst$$XMMRegister, $src2$$Address, true, vlen_enc);
  %}
  ins_pipe( pipe_slow );
%}

instruct vrearrangev_reg_masked(vec dst, vec src2, kReg mask) %{
  match(Set dst (VectorRearrange (Binary dst src2) mask));
  format %{ "vprearrange_masked $dst, $dst, $src2, $mask\t! rearrange masked operation" %}
  ins_encode %{
    int vlen_enc = vector_length_encoding(this);
    BasicType bt = Matcher::vector_element_basic_type(this);
    int opc = this->ideal_Opcode();
    __ evmasked_op(opc, bt, $mask$$KRegister, $dst$$XMMRegister,
                   $dst$$XMMRegister, $src2$$XMMRegister, false, vlen_enc);
  %}
  ins_pipe( pipe_slow );
%}

instruct vabs_masked(vec dst, kReg mask) %{
  match(Set dst (AbsVB dst mask));
  match(Set dst (AbsVS dst mask));
  match(Set dst (AbsVI dst mask));
  match(Set dst (AbsVL dst mask));
  format %{ "vabs_masked $dst, $mask \t! vabs masked operation" %}
  ins_encode %{
    int vlen_enc = vector_length_encoding(this);
    BasicType bt = Matcher::vector_element_basic_type(this);
    int opc = this->ideal_Opcode();
    __ evmasked_op(opc, bt, $mask$$KRegister, $dst$$XMMRegister,
                   $dst$$XMMRegister, $dst$$XMMRegister, true, vlen_enc);
  %}
  ins_pipe( pipe_slow );
%}

instruct vfma_reg_masked(vec dst, vec src2, vec src3, kReg mask) %{
  match(Set dst (FmaVF (Binary dst src2) (Binary src3 mask)));
  match(Set dst (FmaVD (Binary dst src2) (Binary src3 mask)));
  format %{ "vfma_masked $dst, $src2, $src3, $mask \t! vfma masked operation" %}
  ins_encode %{
    assert(UseFMA, "Needs FMA instructions support.");
    int vlen_enc = vector_length_encoding(this);
    BasicType bt = Matcher::vector_element_basic_type(this);
    int opc = this->ideal_Opcode();
    __ evmasked_op(opc, bt, $mask$$KRegister, $dst$$XMMRegister,
                   $src2$$XMMRegister, $src3$$XMMRegister, true, vlen_enc);
  %}
  ins_pipe( pipe_slow );
%}

instruct vfma_mem_masked(vec dst, vec src2, memory src3, kReg mask) %{
  match(Set dst (FmaVF (Binary dst src2) (Binary (LoadVector src3) mask)));
  match(Set dst (FmaVD (Binary dst src2) (Binary (LoadVector src3) mask)));
  format %{ "vfma_masked $dst, $src2, $src3, $mask \t! vfma masked operation" %}
  ins_encode %{
    assert(UseFMA, "Needs FMA instructions support.");
    int vlen_enc = vector_length_encoding(this);
    BasicType bt = Matcher::vector_element_basic_type(this);
    int opc = this->ideal_Opcode();
    __ evmasked_op(opc, bt, $mask$$KRegister, $dst$$XMMRegister,
                   $src2$$XMMRegister, $src3$$Address, true, vlen_enc);
  %}
  ins_pipe( pipe_slow );
%}

instruct evcmp_masked(kReg dst, vec src1, vec src2, immI8 cond, kReg mask) %{
  match(Set dst (VectorMaskCmp (Binary src1 src2) (Binary cond mask)));
  format %{ "vcmp_masked $dst, $src1, $src2, $cond, $mask" %}
  ins_encode %{
    assert(bottom_type()->isa_vectmask(), "TypeVectMask expected");
    int vlen_enc = vector_length_encoding(this, $src1);
    BasicType src1_elem_bt = Matcher::vector_element_basic_type(this, $src1);

    // Comparison i
    switch (src1_elem_bt) {
      case T_BYTE: {
        bool is_unsigned = Matcher::is_unsigned_booltest_pred($cond$$constant);
        Assembler::ComparisonPredicate cmp = booltest_pred_to_comparison_pred($cond$$constant);
        __ evpcmpb($dst$$KRegister, $mask$$KRegister, $src1$$XMMRegister, $src2$$XMMRegister, cmp, !is_unsigned, vlen_enc);
        break;
      }
      case T_SHORT: {
        bool is_unsigned = Matcher::is_unsigned_booltest_pred($cond$$constant);
        Assembler::ComparisonPredicate cmp = booltest_pred_to_comparison_pred($cond$$constant);
        __ evpcmpw($dst$$KRegister, $mask$$KRegister, $src1$$XMMRegister, $src2$$XMMRegister, cmp, !is_unsigned, vlen_enc);
        break;
      }
      case T_INT: {
        bool is_unsigned = Matcher::is_unsigned_booltest_pred($cond$$constant);
        Assembler::ComparisonPredicate cmp = booltest_pred_to_comparison_pred($cond$$constant);
        __ evpcmpd($dst$$KRegister, $mask$$KRegister, $src1$$XMMRegister, $src2$$XMMRegister, cmp, !is_unsigned, vlen_enc);
        break;
      }
      case T_LONG: {
        bool is_unsigned = Matcher::is_unsigned_booltest_pred($cond$$constant);
        Assembler::ComparisonPredicate cmp = booltest_pred_to_comparison_pred($cond$$constant);
        __ evpcmpq($dst$$KRegister, $mask$$KRegister, $src1$$XMMRegister, $src2$$XMMRegister, cmp, !is_unsigned, vlen_enc);
        break;
      }
      case T_FLOAT: {
        Assembler::ComparisonPredicateFP cmp = booltest_pred_to_comparison_pred_fp($cond$$constant);
        __ evcmpps($dst$$KRegister, $mask$$KRegister, $src1$$XMMRegister, $src2$$XMMRegister, cmp, vlen_enc);
        break;
      }
      case T_DOUBLE: {
        Assembler::ComparisonPredicateFP cmp = booltest_pred_to_comparison_pred_fp($cond$$constant);
        __ evcmppd($dst$$KRegister, $mask$$KRegister, $src1$$XMMRegister, $src2$$XMMRegister, cmp, vlen_enc);
        break;
      }
      default: assert(false, "%s", type2name(src1_elem_bt)); break;
    }
  %}
  ins_pipe( pipe_slow );
%}

instruct mask_all_evexI_LE32(kReg dst, rRegI src) %{
  predicate(Matcher::vector_length(n) <= 32);
  match(Set dst (MaskAll src));
  format %{ "mask_all_evexI_LE32 $dst, $src \t" %}
  ins_encode %{
    int mask_len = Matcher::vector_length(this);
    __ vector_maskall_operation($dst$$KRegister, $src$$Register, mask_len);
  %}
  ins_pipe( pipe_slow );
%}

#ifdef _LP64
instruct mask_not_immLT8(kReg dst, kReg src, rRegI rtmp, kReg ktmp, immI_M1 cnt) %{
  predicate(Matcher::vector_length(n) < 8 && VM_Version::supports_avx512dq());
  match(Set dst (XorVMask src (MaskAll cnt)));
  effect(TEMP_DEF dst, TEMP rtmp, TEMP ktmp);
  format %{ "mask_not_LT8 $dst, $src, $cnt \t!using $ktmp and $rtmp as TEMP" %}
  ins_encode %{
    uint masklen = Matcher::vector_length(this);
    __ knot(masklen, $dst$$KRegister, $src$$KRegister, $ktmp$$KRegister, $rtmp$$Register);
  %}
  ins_pipe( pipe_slow );
%}

instruct mask_not_imm(kReg dst, kReg src, immI_M1 cnt) %{
  predicate((Matcher::vector_length(n) == 8 && VM_Version::supports_avx512dq()) ||
            (Matcher::vector_length(n) == 16) ||
            (Matcher::vector_length(n) > 16 && VM_Version::supports_avx512bw()));
  match(Set dst (XorVMask src (MaskAll cnt)));
  format %{ "mask_not $dst, $src, $cnt \t! mask not operation" %}
  ins_encode %{
    uint masklen = Matcher::vector_length(this);
    __ knot(masklen, $dst$$KRegister, $src$$KRegister);
  %}
  ins_pipe( pipe_slow );
%}

instruct long_to_maskLE8_avx(vec dst, rRegL src, rRegL rtmp1, rRegL rtmp2, vec xtmp) %{
  predicate(n->bottom_type()->isa_vectmask() == NULL && Matcher::vector_length(n) <= 8);
  match(Set dst (VectorLongToMask src));
  effect(TEMP dst, TEMP rtmp1, TEMP rtmp2, TEMP xtmp);
  format %{ "long_to_mask_avx $dst, $src\t! using $rtmp1, $rtmp2, $xtmp as TEMP" %}
  ins_encode %{
    int mask_len = Matcher::vector_length(this);
    int vec_enc  = vector_length_encoding(mask_len);
    __ vector_long_to_maskvec($dst$$XMMRegister, $src$$Register, $rtmp1$$Register,
                              $rtmp2$$Register, xnoreg, mask_len, vec_enc);
  %}
  ins_pipe( pipe_slow );
%}


instruct long_to_maskGT8_avx(vec dst, rRegL src, rRegL rtmp1, rRegL rtmp2, vec xtmp1, rFlagsReg cr) %{
  predicate(n->bottom_type()->isa_vectmask() == NULL && Matcher::vector_length(n) > 8);
  match(Set dst (VectorLongToMask src));
  effect(TEMP dst, TEMP rtmp1, TEMP rtmp2, TEMP xtmp1, KILL cr);
  format %{ "long_to_mask_avx $dst, $src\t! using $rtmp1, $rtmp2, $xtmp1, as TEMP" %}
  ins_encode %{
    int mask_len = Matcher::vector_length(this);
    assert(mask_len <= 32, "invalid mask length");
    int vec_enc  = vector_length_encoding(mask_len);
    __ vector_long_to_maskvec($dst$$XMMRegister, $src$$Register, $rtmp1$$Register,
                              $rtmp2$$Register, $xtmp1$$XMMRegister, mask_len, vec_enc);
  %}
  ins_pipe( pipe_slow );
%}

instruct long_to_mask_evex(kReg dst, rRegL src) %{
  predicate(n->bottom_type()->isa_vectmask());
  match(Set dst (VectorLongToMask src));
  format %{ "long_to_mask_evex $dst, $src\t!" %}
  ins_encode %{
    __ kmov($dst$$KRegister, $src$$Register);
  %}
  ins_pipe( pipe_slow );
%}
#endif

instruct mask_opers_evex(kReg dst, kReg src1, kReg src2, kReg kscratch) %{
  match(Set dst (AndVMask src1 src2));
  match(Set dst (OrVMask src1 src2));
  match(Set dst (XorVMask src1 src2));
  effect(TEMP kscratch);
  format %{ "mask_opers_evex $dst, $src1, $src2\t! using $kscratch as TEMP" %}
  ins_encode %{
    const MachNode* mask1 = static_cast<const MachNode*>(this->in(this->operand_index($src1)));
    const MachNode* mask2 = static_cast<const MachNode*>(this->in(this->operand_index($src2)));
    assert(0 == Type::cmp(mask1->bottom_type(), mask2->bottom_type()), "");
    uint masklen = Matcher::vector_length(this);
    masklen = (masklen < 16 && !VM_Version::supports_avx512dq()) ? 16 : masklen;
    __ masked_op(this->ideal_Opcode(), masklen, $dst$$KRegister, $src1$$KRegister, $src2$$KRegister);
  %}
  ins_pipe( pipe_slow );
%}

instruct vternlog_reg_masked(vec dst, vec src2, vec src3, immU8 func, kReg mask) %{
  match(Set dst (MacroLogicV dst (Binary src2 (Binary src3 (Binary func mask)))));
  format %{ "vternlog_masked $dst,$src2,$src3,$func,$mask\t! vternlog masked operation" %}
  ins_encode %{
    int vlen_enc = vector_length_encoding(this);
    BasicType bt = Matcher::vector_element_basic_type(this);
    __ evpternlog($dst$$XMMRegister, $func$$constant, $mask$$KRegister,
                  $src2$$XMMRegister, $src3$$XMMRegister, true, bt, vlen_enc);
  %}
  ins_pipe( pipe_slow );
%}

instruct vternlogd_mem_masked(vec dst, vec src2, memory src3, immU8 func, kReg mask) %{
  match(Set dst (MacroLogicV dst (Binary src2 (Binary src3 (Binary func mask)))));
  format %{ "vternlog_masked $dst,$src2,$src3,$func,$mask\t! vternlog masked operation" %}
  ins_encode %{
    int vlen_enc = vector_length_encoding(this);
    BasicType bt = Matcher::vector_element_basic_type(this);
    __ evpternlog($dst$$XMMRegister, $func$$constant, $mask$$KRegister,
                  $src2$$XMMRegister, $src3$$Address, true, bt, vlen_enc);
  %}
  ins_pipe( pipe_slow );
%}

instruct castMM(kReg dst)
%{
  match(Set dst (CastVV dst));

  size(0);
  format %{ "# castVV of $dst" %}
  ins_encode(/* empty encoding */);
  ins_cost(0);
  ins_pipe(empty);
%}

instruct castVV(vec dst)
%{
  match(Set dst (CastVV dst));

  size(0);
  format %{ "# castVV of $dst" %}
  ins_encode(/* empty encoding */);
  ins_cost(0);
  ins_pipe(empty);
%}

instruct castVVLeg(legVec dst)
%{
  match(Set dst (CastVV dst));

  size(0);
  format %{ "# castVV of $dst" %}
  ins_encode(/* empty encoding */);
  ins_cost(0);
  ins_pipe(empty);
%}

instruct FloatClassCheck_reg_reg_vfpclass(rRegI dst, regF src, kReg ktmp, rFlagsReg cr)
%{
  match(Set dst (IsInfiniteF src));
  effect(TEMP ktmp, KILL cr);
  format %{ "float_class_check $dst, $src" %}
  ins_encode %{
    __ vfpclassss($ktmp$$KRegister, $src$$XMMRegister, 0x18);
    __ kmovbl($dst$$Register, $ktmp$$KRegister);
  %}
  ins_pipe(pipe_slow);
%}

instruct DoubleClassCheck_reg_reg_vfpclass(rRegI dst, regD src, kReg ktmp, rFlagsReg cr)
%{
  match(Set dst (IsInfiniteD src));
  effect(TEMP ktmp, KILL cr);
  format %{ "double_class_check $dst, $src" %}
  ins_encode %{
    __ vfpclasssd($ktmp$$KRegister, $src$$XMMRegister, 0x18);
    __ kmovbl($dst$$Register, $ktmp$$KRegister);
  %}
  ins_pipe(pipe_slow);
%}<|MERGE_RESOLUTION|>--- conflicted
+++ resolved
@@ -4090,12 +4090,8 @@
 %}
 
 instruct evgather_masked(vec dst, memory mem, vec idx, kReg mask, kReg ktmp, rRegP tmp) %{
-<<<<<<< HEAD
   predicate((VM_Version::supports_avx512vl() || Matcher::vector_length_in_bytes(n) == 64) &&
             !is_subword_type(Matcher::vector_element_basic_type(n)));
-=======
-  predicate(VM_Version::supports_avx512vl() || Matcher::vector_length_in_bytes(n) == 64);
->>>>>>> 518ec971
   match(Set dst (LoadVectorGatherMasked mem (Binary idx mask)));
   effect(TEMP_DEF dst, TEMP tmp, TEMP ktmp);
   format %{ "load_vector_gather_masked $dst, $mem, $idx, $mask\t! using $tmp and ktmp as TEMP" %}
